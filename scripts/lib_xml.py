--- conflicted
+++ resolved
@@ -343,20 +343,11 @@
         if clear_queues:
             self.clear_queues()
 
-        return ''.join(chunks)
-
-<<<<<<< HEAD
-        if mode == 'read':
-            file_mode = 'rt'
-        elif mode == 'write':
-            file_mode = 'wt'
-        else:
-            self.message('error', "Invalid file mode {0} in set_queue_mode")
-            return
-=======
+        return ''.join(chunks)        
+        
+        
     def to_file(self, output_filepath, clear_queues=True):
         """ dequeue all elements into one OVAL definitions file """
->>>>>>> b91efea3
 
         self.set_queues_for_reading()
         with open(output_filepath, mode='wt', encoding='utf-8') as f:
