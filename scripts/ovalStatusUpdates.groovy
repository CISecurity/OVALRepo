--- conflicted
+++ resolved
@@ -38,8 +38,6 @@
     String formattedDate = ZonedDateTime.now().format(formatter)
 
     def processInitial() {
-<<<<<<< HEAD
-=======
         File tmpDir = new File("C:\\tmp")
 
         if (!tmpDir.isDirectory() && !tmpDir.exists()) {
@@ -47,7 +45,6 @@
             tmpDir.mkdirs()
         } 
 
->>>>>>> 6d10bdff
         File initialFile = new File("C:\\tmp\\initial.xml")
         def xml = parseXml(initialFile)
         removeTests(xml)
@@ -80,8 +77,6 @@
     }
 
     def processDraft() {
-<<<<<<< HEAD
-=======
         File tmpDir = new File("C:\\tmp")
 
         if (!tmpDir.isDirectory() && !tmpDir.exists()) {
@@ -90,7 +85,6 @@
         } 
         
 
->>>>>>> 6d10bdff
         File draftFile =  new File("C:\\tmp\\draft.xml")
         def xml = parseXml(draftFile)
         removeTests(xml)
@@ -137,8 +131,6 @@
     }
 
     def processInterim() {
-<<<<<<< HEAD
-=======
         File tmpDir = new File("C:\\tmp")
 
         if (!tmpDir.isDirectory() && !tmpDir.exists()) {
@@ -146,7 +138,6 @@
             tmpDir.mkdirs()
         } 
 
->>>>>>> 6d10bdff
         File interimFile = new File("C:\\tmp\\interim.xml")
         def xml = parseXml(interimFile)
         removeTests(xml)
