--- conflicted
+++ resolved
@@ -1,64 +1,4 @@
-<<<<<<< HEAD
-<definition xmlns="http://oval.mitre.org/XMLSchema/oval-definitions-5" class="patch" id="oval:org.mitre.oval:def:29196" version="5">
-  <metadata>
-    <title>RHSA-2009:0333 -- libpng security update (Moderate)</title>
-    <affected family="unix">
-      <platform>Red Hat Enterprise Linux 5</platform>
-      <platform>Red Hat Enterprise Linux 4</platform>
-      <platform>CentOS Linux 2</platform>
-      <product>libpng</product>
-      <product>libpng10</product>
-    </affected>
-    <reference ref_id="RHSA-2009:0333" ref_url="https://rhn.redhat.com/errata/RHSA-2009-0333.html" source="VENDOR" />
-    <reference ref_id="CESA-2009:0333-CentOS 2" ref_url="http://lists.centos.org/pipermail/centos-announce/2009-March/015674.html" source="CESA-2009:0333" />
-    <reference ref_id="CVE-2008-1382" ref_url="http://cve.mitre.org/cgi-bin/cvename.cgi?name=CVE-2008-1382" source="CVE" />
-    <reference ref_id="CVE-2009-0040" ref_url="http://cve.mitre.org/cgi-bin/cvename.cgi?name=CVE-2009-0040" source="CVE" />
-    <description>Updated libpng and libpng10 packages that fix a couple of security issues
-are now available for Red Hat Enterprise Linux 2.1, 4, and 5.
-This update has been rated as having moderate security impact by the Red
-Hat Security Response Team.
-The libpng packages contain a library of functions for creating and
-manipulating PNG (Portable Network Graphics) image format files.
-A flaw was discovered in libpng that could result in libpng trying to
-freerandom memory if certain, unlikely error conditions occurred. If a
-carefully-crafted PNG file was loaded by an application linked against
-libpng, it could cause the application to crash or, potentially, execute
-arbitrary code with the privileges of the user running the application.
-(CVE-2009-0040)</description>
-    <oval_repository>
-      <dates>
-        <submitted date="2015-06-29T10:53:58">
-          <contributor organization="ALTX-SOFT">Sergey Artykhov</contributor>
-        </submitted>
-        <status_change date="2015-07-06T10:40:28.556-04:00">DRAFT</status_change>
-        <status_change date="2015-07-27T04:01:22.571-04:00">INTERIM</status_change>
-        <status_change date="2015-08-17T04:01:14.356-04:00">ACCEPTED</status_change>
-      </dates>
-      <status>ACCEPTED</status>
-      <min_schema_version>5.3</min_schema_version>
-    </oval_repository>
-  </metadata>
-  <criteria operator="OR">
-    <criteria comment="Red Hat Enterprise Linux 5 release section">
-      <extend_definition comment="The operating system installed on the system is Red Hat Enterprise Linux 5" definition_ref="oval:org.mitre.oval:def:11414" />
-      <criteria comment="Packages match section" operator="OR">
-        <criterion comment="libpng-devel is earlier than 2:1.2.10-7.1.el5_3.2" test_ref="oval:org.mitre.oval:tst:140055" />
-        <criterion comment="libpng is earlier than 2:1.2.10-7.1.el5_3.2" test_ref="oval:org.mitre.oval:tst:140045" />
-      </criteria>
-    </criteria>
-    <criteria comment="Red Hat Enterprise Linux 4 release section">
-      <extend_definition comment="The operating system installed on the system is Red Hat Enterprise Linux 4" definition_ref="oval:org.mitre.oval:def:11831" />
-      <criteria comment="Packages match section" operator="OR">
-        <criterion comment="libpng is earlier than 2:1.2.7-3.el4_7.2" test_ref="oval:org.mitre.oval:tst:140228" />
-        <criterion comment="libpng-devel is earlier than 2:1.2.7-3.el4_7.2" test_ref="oval:org.mitre.oval:tst:140264" />
-        <criterion comment="libpng10 is earlier than 2:1.0.16-3.el4_7.3" test_ref="oval:org.mitre.oval:tst:140306" />
-        <criterion comment="libpng10-devel is earlier than 2:1.0.16-3.el4_7.3" test_ref="oval:org.mitre.oval:tst:140434" />
-      </criteria>
-    </criteria>
-  </criteria>
-</definition>
-=======
-<oval-def:definition xmlns:oval-def="http://oval.mitre.org/XMLSchema/oval-definitions-5" class="patch" id="oval:org.mitre.oval:def:29196" version="5">
+<oval-def:definition xmlns:oval-def="http://oval.mitre.org/XMLSchema/oval-definitions-5" class="patch" id="oval:org.mitre.oval:def:29196" version="6">
   <oval-def:metadata>
     <oval-def:title>RHSA-2009:0333 -- libpng security update (Moderate)</oval-def:title>
     <oval-def:affected family="unix">
@@ -115,5 +55,4 @@
       </oval-def:criteria>
     </oval-def:criteria>
   </oval-def:criteria>
-</oval-def:definition>
->>>>>>> bb81fac3
+</oval-def:definition>