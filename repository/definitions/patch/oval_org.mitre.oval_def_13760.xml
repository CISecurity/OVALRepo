--- conflicted
+++ resolved
@@ -1,45 +1,3 @@
-<<<<<<< HEAD
-<definition xmlns="http://oval.mitre.org/XMLSchema/oval-definitions-5" class="patch" id="oval:org.mitre.oval:def:13760" version="11">
-  <metadata>
-    <title>USN-1115-1 -- language-selector vulnerability</title>
-    <affected family="unix">
-      <platform>Ubuntu 10.10</platform>
-      <product>language-selector</product>
-    </affected>
-    <reference ref_id="USN-1115-1" ref_url="https://lists.ubuntu.com/archives/ubuntu-security-announce/2011-April/001307.html" source="VENDOR" />
-    <reference ref_id="CVE-2011-0729" ref_url="http://cve.mitre.org/cgi-bin/cvename.cgi?name=CVE-2011-0729" source="CVE" />
-    <reference ref_id="CVE-2011-1842" ref_url="http://cve.mitre.org/cgi-bin/cvename.cgi?name=CVE-2011-1842" source="CVE" />
-    <description>language-selector: Language selector for Ubuntu Linux Local users could gain root access via the language-selector.</description>
-    <oval_repository>
-      <dates>
-        <submitted date="2011-10-18T15:55:55">
-          <contributor organization="SecPod Technologies">SecPod Team</contributor>
-        </submitted>
-        <status_change date="2011-11-02T16:12:16.919-04:00">DRAFT</status_change>
-        <status_change date="2011-11-21T04:10:49.086-05:00">INTERIM</status_change>
-        <status_change date="2011-12-12T04:08:02.247-05:00">ACCEPTED</status_change>
-        <modified comment="EDITED oval:org.mitre.oval:ste:15792 - We have found 214 dpkginfo_states with incorrect evr (missed RELEASE in form &quot;EPOCH:VERSION-RELEASE&quot;)" date="2014-03-21T13:26:00.697-04:00">
-          <contributor organization="ALTX-SOFT">Sergey Artykhov</contributor>
-        </modified>
-        <status_change date="2014-03-21T13:27:30.443-04:00">INTERIM</status_change>
-        <status_change date="2014-04-07T04:00:25.372-04:00">ACCEPTED</status_change>
-        <modified comment="EDITED oval:org.mitre.oval:def:13760 - added CVE references; also made minor updates" date="2014-06-13T15:07:00.368-04:00">
-          <contributor organization="ALTX-SOFT">Sergey Artykhov</contributor>
-        </modified>
-        <status_change date="2014-06-13T15:09:49.003-04:00">INTERIM</status_change>
-        <status_change date="2014-06-30T04:03:52.477-04:00">ACCEPTED</status_change>
-      </dates>
-      <status>ACCEPTED</status>
-      <min_schema_version>5.4</min_schema_version>
-    </oval_repository>
-  </metadata>
-  <criteria>
-    <extend_definition comment="Ubuntu 10.10 is installed" definition_ref="oval:org.mitre.oval:def:13134" />
-    <criterion comment="Installed architecture is all" test_ref="oval:org.mitre.oval:tst:10881" />
-    <criterion comment="language-selector-common DPKG is earlier than 0.6.7" test_ref="oval:org.mitre.oval:tst:74987" />
-  </criteria>
-</definition>
-=======
 <oval-def:definition xmlns:oval-def="http://oval.mitre.org/XMLSchema/oval-definitions-5" class="patch" id="oval:org.mitre.oval:def:13760" version="11">
   <oval-def:metadata>
     <oval-def:title>USN-1115-1 -- language-selector vulnerability</oval-def:title>
@@ -79,5 +37,4 @@
     <oval-def:criterion comment="Installed architecture is all" test_ref="oval:org.mitre.oval:tst:10881" />
     <oval-def:criterion comment="language-selector-common DPKG is earlier than 0.6.7" test_ref="oval:org.mitre.oval:tst:74987" />
   </oval-def:criteria>
-</oval-def:definition>
->>>>>>> 19a1a466
+</oval-def:definition>