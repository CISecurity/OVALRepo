<<<<<<< HEAD
<definition xmlns="http://oval.mitre.org/XMLSchema/oval-definitions-5" class="patch" id="oval:org.mitre.oval:def:13390" version="9">
  <metadata>
    <title>USN-1028-1 -- imagemagick vulnerability</title>
    <affected family="unix">
      <platform>Ubuntu 8.04</platform>
      <platform>Ubuntu 10.10</platform>
      <platform>Ubuntu 9.10</platform>
      <platform>Ubuntu 10.04</platform>
      <product>imagemagick</product>
    </affected>
    <reference ref_id="USN-1028-1" ref_url="https://lists.ubuntu.com/archives/ubuntu-security-announce/2010-December/001209.html" source="VENDOR" />
    <reference ref_id="CVE-2010-4167" ref_url="http://cve.mitre.org/cgi-bin/cvename.cgi?name=CVE-2010-4167" source="CVE" />
    <description>It was discovered that ImageMagick would search for configuration files in the current directory. If a user were tricked into opening or processing an image in an arbitrary directory, a local attacker could execute arbitrary code with the user�s privileges.</description>
    <oval_repository>
      <dates>
        <submitted date="2011-10-18T15:55:55">
          <contributor organization="SecPod Technologies">SecPod Team</contributor>
        </submitted>
        <status_change date="2011-11-02T15:08:27.759-04:00">DRAFT</status_change>
        <status_change date="2011-11-21T04:06:20.583-05:00">INTERIM</status_change>
        <status_change date="2011-12-12T04:05:03.844-05:00">ACCEPTED</status_change>
        <modified comment="EDITED oval:org.mitre.oval:def:13390 - added CVE references; also made minor updates" date="2014-06-13T15:51:00.199-04:00">
          <contributor organization="ALTX-SOFT">Sergey Artykhov</contributor>
        </modified>
        <status_change date="2014-06-13T15:53:37.841-04:00">INTERIM</status_change>
        <status_change date="2014-06-30T04:02:50.231-04:00">ACCEPTED</status_change>
      </dates>
      <status>ACCEPTED</status>
      <min_schema_version>5.4</min_schema_version>
    </oval_repository>
  </metadata>
  <criteria operator="OR">
    <criteria comment="Release section" operator="AND">
      <extend_definition comment="Ubuntu 8.04 is installed" definition_ref="oval:org.mitre.oval:def:13250" />
      <criteria comment="Supported architectures section" operator="OR">
        <criterion comment="Installed architecture is sparc" test_ref="oval:org.mitre.oval:tst:2465" />
        <criterion comment="Installed architecture is i386" test_ref="oval:org.mitre.oval:tst:10864" />
        <criterion comment="Installed architecture is amd64" test_ref="oval:org.mitre.oval:tst:10392" />
        <criterion comment="Installed architecture is lpia" test_ref="oval:org.mitre.oval:tst:44349" />
        <criterion comment="Installed architecture is powerpc" test_ref="oval:org.mitre.oval:tst:11168" />
      </criteria>
      <criteria comment="Packages section" operator="OR">
        <criterion comment="imagemagick DPKG is earlier than 6.3.7.9.dfsg1-2ubuntu1.2" test_ref="oval:org.mitre.oval:tst:53029" />
        <criterion comment="libmagick9-dev DPKG is earlier than 6.3.7.9.dfsg1-2ubuntu1.2" test_ref="oval:org.mitre.oval:tst:52107" />
        <criterion comment="perlmagick DPKG is earlier than 6.3.7.9.dfsg1-2ubuntu1.2" test_ref="oval:org.mitre.oval:tst:52897" />
        <criterion comment="libmagick++9-dev DPKG is earlier than 6.3.7.9.dfsg1-2ubuntu1.2" test_ref="oval:org.mitre.oval:tst:52197" />
        <criterion comment="libmagick++10 DPKG is earlier than 6.3.7.9.dfsg1-2ubuntu1.2" test_ref="oval:org.mitre.oval:tst:52659" />
        <criterion comment="libmagick10 DPKG is earlier than 6.3.7.9.dfsg1-2ubuntu1.2" test_ref="oval:org.mitre.oval:tst:53071" />
      </criteria>
    </criteria>
    <criteria comment="Release section" operator="AND">
      <extend_definition comment="Ubuntu 10.10 is installed" definition_ref="oval:org.mitre.oval:def:13134" />
      <criteria comment="Architecture section" operator="OR">
        <criteria comment="Architecture independent section" operator="AND">
          <criterion comment="Installed architecture is all" test_ref="oval:org.mitre.oval:tst:10881" />
          <criterion comment="imagemagick-doc DPKG is earlier than 6.6.2.6-1ubuntu1.1" test_ref="oval:org.mitre.oval:tst:52668" />
        </criteria>
        <criteria comment="Architecture depended section" operator="AND">
          <criteria comment="Supported architectures section" operator="OR">
            <criterion comment="Installed architecture is powerpc" test_ref="oval:org.mitre.oval:tst:11168" />
            <criterion comment="Installed architecture is armel" test_ref="oval:org.mitre.oval:tst:11101" />
            <criterion comment="Installed architecture is amd64" test_ref="oval:org.mitre.oval:tst:10392" />
            <criterion comment="Installed architecture is i386" test_ref="oval:org.mitre.oval:tst:10864" />
          </criteria>
          <criteria comment="Packages section" operator="OR">
            <criterion comment="libmagickwand3 DPKG is earlier than 6.6.2.6-1ubuntu1.1" test_ref="oval:org.mitre.oval:tst:52997" />
            <criterion comment="imagemagick-dbg DPKG is earlier than 6.6.2.6-1ubuntu1.1" test_ref="oval:org.mitre.oval:tst:53047" />
            <criterion comment="imagemagick DPKG is earlier than 6.6.2.6-1ubuntu1.1" test_ref="oval:org.mitre.oval:tst:52925" />
            <criterion comment="libmagickcore3 DPKG is earlier than 6.6.2.6-1ubuntu1.1" test_ref="oval:org.mitre.oval:tst:52872" />
            <criterion comment="libmagickwand-dev DPKG is earlier than 6.6.2.6-1ubuntu1.1" test_ref="oval:org.mitre.oval:tst:52437" />
            <criterion comment="libmagickcore3-extra DPKG is earlier than 6.6.2.6-1ubuntu1.1" test_ref="oval:org.mitre.oval:tst:52837" />
            <criterion comment="libmagick++-dev DPKG is earlier than 6.6.2.6-1ubuntu1.1" test_ref="oval:org.mitre.oval:tst:53073" />
            <criterion comment="perlmagick DPKG is earlier than 6.6.2.6-1ubuntu1.1" test_ref="oval:org.mitre.oval:tst:53101" />
            <criterion comment="libmagick++3 DPKG is earlier than 6.6.2.6-1ubuntu1.1" test_ref="oval:org.mitre.oval:tst:52271" />
            <criterion comment="libmagickcore-dev DPKG is earlier than 6.6.2.6-1ubuntu1.1" test_ref="oval:org.mitre.oval:tst:53090" />
          </criteria>
        </criteria>
      </criteria>
    </criteria>
    <criteria comment="Release section" operator="AND">
      <extend_definition comment="Ubuntu 9.10 is installed" definition_ref="oval:org.mitre.oval:def:13079" />
      <criteria comment="Architecture section" operator="OR">
        <criteria comment="Architecture independent section" operator="AND">
          <criterion comment="Installed architecture is all" test_ref="oval:org.mitre.oval:tst:10881" />
          <criterion comment="imagemagick-doc DPKG is earlier than 6.5.1.0-1.1ubuntu3.1" test_ref="oval:org.mitre.oval:tst:53106" />
        </criteria>
        <criteria comment="Architecture depended section" operator="AND">
          <criteria comment="Supported architectures section" operator="OR">
            <criterion comment="Installed architecture is amd64" test_ref="oval:org.mitre.oval:tst:10392" />
            <criterion comment="Installed architecture is sparc" test_ref="oval:org.mitre.oval:tst:2465" />
            <criterion comment="Installed architecture is powerpc" test_ref="oval:org.mitre.oval:tst:11168" />
            <criterion comment="Installed architecture is i386" test_ref="oval:org.mitre.oval:tst:10864" />
            <criterion comment="Installed architecture is armel" test_ref="oval:org.mitre.oval:tst:11101" />
            <criterion comment="Installed architecture is lpia" test_ref="oval:org.mitre.oval:tst:44349" />
          </criteria>
          <criteria comment="Packages section" operator="OR">
            <criterion comment="libmagickwand2 DPKG is earlier than 6.5.1.0-1.1ubuntu3.1" test_ref="oval:org.mitre.oval:tst:53016" />
            <criterion comment="imagemagick-dbg DPKG is earlier than 6.5.1.0-1.1ubuntu3.1" test_ref="oval:org.mitre.oval:tst:52840" />
            <criterion comment="libmagickcore2 DPKG is earlier than 6.5.1.0-1.1ubuntu3.1" test_ref="oval:org.mitre.oval:tst:52354" />
            <criterion comment="libmagickwand-dev DPKG is earlier than 6.5.1.0-1.1ubuntu3.1" test_ref="oval:org.mitre.oval:tst:52902" />
            <criterion comment="libmagick++-dev DPKG is earlier than 6.5.1.0-1.1ubuntu3.1" test_ref="oval:org.mitre.oval:tst:52968" />
            <criterion comment="perlmagick DPKG is earlier than 6.5.1.0-1.1ubuntu3.1" test_ref="oval:org.mitre.oval:tst:52871" />
            <criterion comment="libmagick++2 DPKG is earlier than 6.5.1.0-1.1ubuntu3.1" test_ref="oval:org.mitre.oval:tst:52431" />
            <criterion comment="imagemagick DPKG is earlier than 6.5.1.0-1.1ubuntu3.1" test_ref="oval:org.mitre.oval:tst:52684" />
            <criterion comment="libmagickcore-dev DPKG is earlier than 6.5.1.0-1.1ubuntu3.1" test_ref="oval:org.mitre.oval:tst:52812" />
          </criteria>
        </criteria>
      </criteria>
    </criteria>
    <criteria comment="Release section" operator="AND">
      <extend_definition comment="Ubuntu 10.04 is installed" definition_ref="oval:org.mitre.oval:def:13089" />
      <criteria comment="Architecture section" operator="OR">
        <criteria comment="Architecture independent section" operator="AND">
          <criterion comment="Installed architecture is all" test_ref="oval:org.mitre.oval:tst:10881" />
          <criterion comment="imagemagick-doc DPKG is earlier than 6.5.7.8-1ubuntu1.1" test_ref="oval:org.mitre.oval:tst:52972" />
        </criteria>
        <criteria comment="Architecture depended section" operator="AND">
          <criteria comment="Supported architectures section" operator="OR">
            <criterion comment="Installed architecture is amd64" test_ref="oval:org.mitre.oval:tst:10392" />
            <criterion comment="Installed architecture is i386" test_ref="oval:org.mitre.oval:tst:10864" />
            <criterion comment="Installed architecture is powerpc" test_ref="oval:org.mitre.oval:tst:11168" />
            <criterion comment="Installed architecture is sparc" test_ref="oval:org.mitre.oval:tst:2465" />
            <criterion comment="Installed architecture is armel" test_ref="oval:org.mitre.oval:tst:11101" />
          </criteria>
          <criteria comment="Packages section" operator="OR">
            <criterion comment="libmagickwand2 DPKG is earlier than 6.5.7.8-1ubuntu1.1" test_ref="oval:org.mitre.oval:tst:52716" />
            <criterion comment="imagemagick-dbg DPKG is earlier than 6.5.7.8-1ubuntu1.1" test_ref="oval:org.mitre.oval:tst:52746" />
            <criterion comment="libmagickcore2 DPKG is earlier than 6.5.7.8-1ubuntu1.1" test_ref="oval:org.mitre.oval:tst:53021" />
            <criterion comment="libmagickwand-dev DPKG is earlier than 6.5.7.8-1ubuntu1.1" test_ref="oval:org.mitre.oval:tst:52800" />
            <criterion comment="libmagick++-dev DPKG is earlier than 6.5.7.8-1ubuntu1.1" test_ref="oval:org.mitre.oval:tst:52494" />
            <criterion comment="perlmagick DPKG is earlier than 6.5.7.8-1ubuntu1.1" test_ref="oval:org.mitre.oval:tst:52779" />
            <criterion comment="libmagickcore2-extra DPKG is earlier than 6.5.7.8-1ubuntu1.1" test_ref="oval:org.mitre.oval:tst:52199" />
            <criterion comment="libmagick++2 DPKG is earlier than 6.5.7.8-1ubuntu1.1" test_ref="oval:org.mitre.oval:tst:53051" />
            <criterion comment="imagemagick DPKG is earlier than 6.5.7.8-1ubuntu1.1" test_ref="oval:org.mitre.oval:tst:53098" />
            <criterion comment="libmagickcore-dev DPKG is earlier than 6.5.7.8-1ubuntu1.1" test_ref="oval:org.mitre.oval:tst:52942" />
          </criteria>
        </criteria>
      </criteria>
    </criteria>
  </criteria>
</definition>
=======
<oval-def:definition xmlns:oval-def="http://oval.mitre.org/XMLSchema/oval-definitions-5" class="patch" id="oval:org.mitre.oval:def:13390" version="9">
  <oval-def:metadata>
    <oval-def:title>USN-1028-1 -- imagemagick vulnerability</oval-def:title>
    <oval-def:affected family="unix">
      <oval-def:platform>Ubuntu 8.04</oval-def:platform>
      <oval-def:platform>Ubuntu 10.10</oval-def:platform>
      <oval-def:platform>Ubuntu 9.10</oval-def:platform>
      <oval-def:platform>Ubuntu 10.04</oval-def:platform>
      <oval-def:product>imagemagick</oval-def:product>
    </oval-def:affected>
    <oval-def:reference ref_id="USN-1028-1" ref_url="https://lists.ubuntu.com/archives/ubuntu-security-announce/2010-December/001224.html" source="VENDOR" />
    <oval-def:reference ref_id="CVE-2010-4167" ref_url="http://cve.mitre.org/cgi-bin/cvename.cgi?name=CVE-2010-4167" source="CVE" />
    <oval-def:description>It was discovered that ImageMagick would search for configuration files in the current directory. If a user were tricked into opening or processing an image in an arbitrary directory, a local attacker could execute arbitrary code with the user�s privileges.</oval-def:description>
    <oval-def:oval_repository>
      <oval-def:dates>
        <oval-def:submitted date="2011-10-18T15:55:55">
          <oval-def:contributor organization="SecPod Technologies">SecPod Team</oval-def:contributor>
        </oval-def:submitted>
        <oval-def:status_change date="2011-11-02T15:08:27.759-04:00">DRAFT</oval-def:status_change>
        <oval-def:status_change date="2011-11-21T04:06:20.583-05:00">INTERIM</oval-def:status_change>
        <oval-def:status_change date="2011-12-12T04:05:03.844-05:00">ACCEPTED</oval-def:status_change>
        <oval-def:modified comment="EDITED oval:org.mitre.oval:def:13390 - added CVE references; also made minor updates" date="2014-06-13T15:51:00.199-04:00">
          <oval-def:contributor organization="ALTX-SOFT">Sergey Artykhov</oval-def:contributor>
        </oval-def:modified>
        <oval-def:status_change date="2014-06-13T15:53:37.841-04:00">INTERIM</oval-def:status_change>
        <oval-def:status_change date="2014-06-30T04:02:50.231-04:00">ACCEPTED</oval-def:status_change>
      </oval-def:dates>
      <oval-def:status>ACCEPTED</oval-def:status>
      <oval-def:min_schema_version>5.4</oval-def:min_schema_version>
    </oval-def:oval_repository>
  </oval-def:metadata>
  <oval-def:criteria operator="OR">
    <oval-def:criteria comment="Release section" operator="AND">
      <oval-def:extend_definition comment="Ubuntu 8.04 is installed" definition_ref="oval:org.mitre.oval:def:13250" />
      <oval-def:criteria comment="Supported architectures section" operator="OR">
        <oval-def:criterion comment="Installed architecture is sparc" test_ref="oval:org.mitre.oval:tst:2465" />
        <oval-def:criterion comment="Installed architecture is i386" test_ref="oval:org.mitre.oval:tst:10864" />
        <oval-def:criterion comment="Installed architecture is amd64" test_ref="oval:org.mitre.oval:tst:10392" />
        <oval-def:criterion comment="Installed architecture is lpia" test_ref="oval:org.mitre.oval:tst:44349" />
        <oval-def:criterion comment="Installed architecture is powerpc" test_ref="oval:org.mitre.oval:tst:11168" />
      </oval-def:criteria>
      <oval-def:criteria comment="Packages section" operator="OR">
        <oval-def:criterion comment="imagemagick DPKG is earlier than 6.3.7.9.dfsg1-2ubuntu1.2" test_ref="oval:org.mitre.oval:tst:53029" />
        <oval-def:criterion comment="libmagick9-dev DPKG is earlier than 6.3.7.9.dfsg1-2ubuntu1.2" test_ref="oval:org.mitre.oval:tst:52107" />
        <oval-def:criterion comment="perlmagick DPKG is earlier than 6.3.7.9.dfsg1-2ubuntu1.2" test_ref="oval:org.mitre.oval:tst:52897" />
        <oval-def:criterion comment="libmagick++9-dev DPKG is earlier than 6.3.7.9.dfsg1-2ubuntu1.2" test_ref="oval:org.mitre.oval:tst:52197" />
        <oval-def:criterion comment="libmagick++10 DPKG is earlier than 6.3.7.9.dfsg1-2ubuntu1.2" test_ref="oval:org.mitre.oval:tst:52659" />
        <oval-def:criterion comment="libmagick10 DPKG is earlier than 6.3.7.9.dfsg1-2ubuntu1.2" test_ref="oval:org.mitre.oval:tst:53071" />
      </oval-def:criteria>
    </oval-def:criteria>
    <oval-def:criteria comment="Release section" operator="AND">
      <oval-def:extend_definition comment="Ubuntu 10.10 is installed" definition_ref="oval:org.mitre.oval:def:13134" />
      <oval-def:criteria comment="Architecture section" operator="OR">
        <oval-def:criteria comment="Architecture independent section" operator="AND">
          <oval-def:criterion comment="Installed architecture is all" test_ref="oval:org.mitre.oval:tst:10881" />
          <oval-def:criterion comment="imagemagick-doc DPKG is earlier than 6.6.2.6-1ubuntu1.1" test_ref="oval:org.mitre.oval:tst:52668" />
        </oval-def:criteria>
        <oval-def:criteria comment="Architecture depended section" operator="AND">
          <oval-def:criteria comment="Supported architectures section" operator="OR">
            <oval-def:criterion comment="Installed architecture is powerpc" test_ref="oval:org.mitre.oval:tst:11168" />
            <oval-def:criterion comment="Installed architecture is armel" test_ref="oval:org.mitre.oval:tst:11101" />
            <oval-def:criterion comment="Installed architecture is amd64" test_ref="oval:org.mitre.oval:tst:10392" />
            <oval-def:criterion comment="Installed architecture is i386" test_ref="oval:org.mitre.oval:tst:10864" />
          </oval-def:criteria>
          <oval-def:criteria comment="Packages section" operator="OR">
            <oval-def:criterion comment="libmagickwand3 DPKG is earlier than 6.6.2.6-1ubuntu1.1" test_ref="oval:org.mitre.oval:tst:52997" />
            <oval-def:criterion comment="imagemagick-dbg DPKG is earlier than 6.6.2.6-1ubuntu1.1" test_ref="oval:org.mitre.oval:tst:53047" />
            <oval-def:criterion comment="imagemagick DPKG is earlier than 6.6.2.6-1ubuntu1.1" test_ref="oval:org.mitre.oval:tst:52925" />
            <oval-def:criterion comment="libmagickcore3 DPKG is earlier than 6.6.2.6-1ubuntu1.1" test_ref="oval:org.mitre.oval:tst:52872" />
            <oval-def:criterion comment="libmagickwand-dev DPKG is earlier than 6.6.2.6-1ubuntu1.1" test_ref="oval:org.mitre.oval:tst:52437" />
            <oval-def:criterion comment="libmagickcore3-extra DPKG is earlier than 6.6.2.6-1ubuntu1.1" test_ref="oval:org.mitre.oval:tst:52837" />
            <oval-def:criterion comment="libmagick++-dev DPKG is earlier than 6.6.2.6-1ubuntu1.1" test_ref="oval:org.mitre.oval:tst:53073" />
            <oval-def:criterion comment="perlmagick DPKG is earlier than 6.6.2.6-1ubuntu1.1" test_ref="oval:org.mitre.oval:tst:53101" />
            <oval-def:criterion comment="libmagick++3 DPKG is earlier than 6.6.2.6-1ubuntu1.1" test_ref="oval:org.mitre.oval:tst:52271" />
            <oval-def:criterion comment="libmagickcore-dev DPKG is earlier than 6.6.2.6-1ubuntu1.1" test_ref="oval:org.mitre.oval:tst:53090" />
          </oval-def:criteria>
        </oval-def:criteria>
      </oval-def:criteria>
    </oval-def:criteria>
    <oval-def:criteria comment="Release section" operator="AND">
      <oval-def:extend_definition comment="Ubuntu 9.10 is installed" definition_ref="oval:org.mitre.oval:def:13079" />
      <oval-def:criteria comment="Architecture section" operator="OR">
        <oval-def:criteria comment="Architecture independent section" operator="AND">
          <oval-def:criterion comment="Installed architecture is all" test_ref="oval:org.mitre.oval:tst:10881" />
          <oval-def:criterion comment="imagemagick-doc DPKG is earlier than 6.5.1.0-1.1ubuntu3.1" test_ref="oval:org.mitre.oval:tst:53106" />
        </oval-def:criteria>
        <oval-def:criteria comment="Architecture depended section" operator="AND">
          <oval-def:criteria comment="Supported architectures section" operator="OR">
            <oval-def:criterion comment="Installed architecture is amd64" test_ref="oval:org.mitre.oval:tst:10392" />
            <oval-def:criterion comment="Installed architecture is sparc" test_ref="oval:org.mitre.oval:tst:2465" />
            <oval-def:criterion comment="Installed architecture is powerpc" test_ref="oval:org.mitre.oval:tst:11168" />
            <oval-def:criterion comment="Installed architecture is i386" test_ref="oval:org.mitre.oval:tst:10864" />
            <oval-def:criterion comment="Installed architecture is armel" test_ref="oval:org.mitre.oval:tst:11101" />
            <oval-def:criterion comment="Installed architecture is lpia" test_ref="oval:org.mitre.oval:tst:44349" />
          </oval-def:criteria>
          <oval-def:criteria comment="Packages section" operator="OR">
            <oval-def:criterion comment="libmagickwand2 DPKG is earlier than 6.5.1.0-1.1ubuntu3.1" test_ref="oval:org.mitre.oval:tst:53016" />
            <oval-def:criterion comment="imagemagick-dbg DPKG is earlier than 6.5.1.0-1.1ubuntu3.1" test_ref="oval:org.mitre.oval:tst:52840" />
            <oval-def:criterion comment="libmagickcore2 DPKG is earlier than 6.5.1.0-1.1ubuntu3.1" test_ref="oval:org.mitre.oval:tst:52354" />
            <oval-def:criterion comment="libmagickwand-dev DPKG is earlier than 6.5.1.0-1.1ubuntu3.1" test_ref="oval:org.mitre.oval:tst:52902" />
            <oval-def:criterion comment="libmagick++-dev DPKG is earlier than 6.5.1.0-1.1ubuntu3.1" test_ref="oval:org.mitre.oval:tst:52968" />
            <oval-def:criterion comment="perlmagick DPKG is earlier than 6.5.1.0-1.1ubuntu3.1" test_ref="oval:org.mitre.oval:tst:52871" />
            <oval-def:criterion comment="libmagick++2 DPKG is earlier than 6.5.1.0-1.1ubuntu3.1" test_ref="oval:org.mitre.oval:tst:52431" />
            <oval-def:criterion comment="imagemagick DPKG is earlier than 6.5.1.0-1.1ubuntu3.1" test_ref="oval:org.mitre.oval:tst:52684" />
            <oval-def:criterion comment="libmagickcore-dev DPKG is earlier than 6.5.1.0-1.1ubuntu3.1" test_ref="oval:org.mitre.oval:tst:52812" />
          </oval-def:criteria>
        </oval-def:criteria>
      </oval-def:criteria>
    </oval-def:criteria>
    <oval-def:criteria comment="Release section" operator="AND">
      <oval-def:extend_definition comment="Ubuntu 10.04 is installed" definition_ref="oval:org.mitre.oval:def:13089" />
      <oval-def:criteria comment="Architecture section" operator="OR">
        <oval-def:criteria comment="Architecture independent section" operator="AND">
          <oval-def:criterion comment="Installed architecture is all" test_ref="oval:org.mitre.oval:tst:10881" />
          <oval-def:criterion comment="imagemagick-doc DPKG is earlier than 6.5.7.8-1ubuntu1.1" test_ref="oval:org.mitre.oval:tst:52972" />
        </oval-def:criteria>
        <oval-def:criteria comment="Architecture depended section" operator="AND">
          <oval-def:criteria comment="Supported architectures section" operator="OR">
            <oval-def:criterion comment="Installed architecture is amd64" test_ref="oval:org.mitre.oval:tst:10392" />
            <oval-def:criterion comment="Installed architecture is i386" test_ref="oval:org.mitre.oval:tst:10864" />
            <oval-def:criterion comment="Installed architecture is powerpc" test_ref="oval:org.mitre.oval:tst:11168" />
            <oval-def:criterion comment="Installed architecture is sparc" test_ref="oval:org.mitre.oval:tst:2465" />
            <oval-def:criterion comment="Installed architecture is armel" test_ref="oval:org.mitre.oval:tst:11101" />
          </oval-def:criteria>
          <oval-def:criteria comment="Packages section" operator="OR">
            <oval-def:criterion comment="libmagickwand2 DPKG is earlier than 6.5.7.8-1ubuntu1.1" test_ref="oval:org.mitre.oval:tst:52716" />
            <oval-def:criterion comment="imagemagick-dbg DPKG is earlier than 6.5.7.8-1ubuntu1.1" test_ref="oval:org.mitre.oval:tst:52746" />
            <oval-def:criterion comment="libmagickcore2 DPKG is earlier than 6.5.7.8-1ubuntu1.1" test_ref="oval:org.mitre.oval:tst:53021" />
            <oval-def:criterion comment="libmagickwand-dev DPKG is earlier than 6.5.7.8-1ubuntu1.1" test_ref="oval:org.mitre.oval:tst:52800" />
            <oval-def:criterion comment="libmagick++-dev DPKG is earlier than 6.5.7.8-1ubuntu1.1" test_ref="oval:org.mitre.oval:tst:52494" />
            <oval-def:criterion comment="perlmagick DPKG is earlier than 6.5.7.8-1ubuntu1.1" test_ref="oval:org.mitre.oval:tst:52779" />
            <oval-def:criterion comment="libmagickcore2-extra DPKG is earlier than 6.5.7.8-1ubuntu1.1" test_ref="oval:org.mitre.oval:tst:52199" />
            <oval-def:criterion comment="libmagick++2 DPKG is earlier than 6.5.7.8-1ubuntu1.1" test_ref="oval:org.mitre.oval:tst:53051" />
            <oval-def:criterion comment="imagemagick DPKG is earlier than 6.5.7.8-1ubuntu1.1" test_ref="oval:org.mitre.oval:tst:53098" />
            <oval-def:criterion comment="libmagickcore-dev DPKG is earlier than 6.5.7.8-1ubuntu1.1" test_ref="oval:org.mitre.oval:tst:52942" />
          </oval-def:criteria>
        </oval-def:criteria>
      </oval-def:criteria>
    </oval-def:criteria>
  </oval-def:criteria>
</oval-def:definition>
>>>>>>> 19a1a466
<|MERGE_RESOLUTION|>--- conflicted
+++ resolved
@@ -1,146 +1,3 @@
-<<<<<<< HEAD
-<definition xmlns="http://oval.mitre.org/XMLSchema/oval-definitions-5" class="patch" id="oval:org.mitre.oval:def:13390" version="9">
-  <metadata>
-    <title>USN-1028-1 -- imagemagick vulnerability</title>
-    <affected family="unix">
-      <platform>Ubuntu 8.04</platform>
-      <platform>Ubuntu 10.10</platform>
-      <platform>Ubuntu 9.10</platform>
-      <platform>Ubuntu 10.04</platform>
-      <product>imagemagick</product>
-    </affected>
-    <reference ref_id="USN-1028-1" ref_url="https://lists.ubuntu.com/archives/ubuntu-security-announce/2010-December/001209.html" source="VENDOR" />
-    <reference ref_id="CVE-2010-4167" ref_url="http://cve.mitre.org/cgi-bin/cvename.cgi?name=CVE-2010-4167" source="CVE" />
-    <description>It was discovered that ImageMagick would search for configuration files in the current directory. If a user were tricked into opening or processing an image in an arbitrary directory, a local attacker could execute arbitrary code with the user�s privileges.</description>
-    <oval_repository>
-      <dates>
-        <submitted date="2011-10-18T15:55:55">
-          <contributor organization="SecPod Technologies">SecPod Team</contributor>
-        </submitted>
-        <status_change date="2011-11-02T15:08:27.759-04:00">DRAFT</status_change>
-        <status_change date="2011-11-21T04:06:20.583-05:00">INTERIM</status_change>
-        <status_change date="2011-12-12T04:05:03.844-05:00">ACCEPTED</status_change>
-        <modified comment="EDITED oval:org.mitre.oval:def:13390 - added CVE references; also made minor updates" date="2014-06-13T15:51:00.199-04:00">
-          <contributor organization="ALTX-SOFT">Sergey Artykhov</contributor>
-        </modified>
-        <status_change date="2014-06-13T15:53:37.841-04:00">INTERIM</status_change>
-        <status_change date="2014-06-30T04:02:50.231-04:00">ACCEPTED</status_change>
-      </dates>
-      <status>ACCEPTED</status>
-      <min_schema_version>5.4</min_schema_version>
-    </oval_repository>
-  </metadata>
-  <criteria operator="OR">
-    <criteria comment="Release section" operator="AND">
-      <extend_definition comment="Ubuntu 8.04 is installed" definition_ref="oval:org.mitre.oval:def:13250" />
-      <criteria comment="Supported architectures section" operator="OR">
-        <criterion comment="Installed architecture is sparc" test_ref="oval:org.mitre.oval:tst:2465" />
-        <criterion comment="Installed architecture is i386" test_ref="oval:org.mitre.oval:tst:10864" />
-        <criterion comment="Installed architecture is amd64" test_ref="oval:org.mitre.oval:tst:10392" />
-        <criterion comment="Installed architecture is lpia" test_ref="oval:org.mitre.oval:tst:44349" />
-        <criterion comment="Installed architecture is powerpc" test_ref="oval:org.mitre.oval:tst:11168" />
-      </criteria>
-      <criteria comment="Packages section" operator="OR">
-        <criterion comment="imagemagick DPKG is earlier than 6.3.7.9.dfsg1-2ubuntu1.2" test_ref="oval:org.mitre.oval:tst:53029" />
-        <criterion comment="libmagick9-dev DPKG is earlier than 6.3.7.9.dfsg1-2ubuntu1.2" test_ref="oval:org.mitre.oval:tst:52107" />
-        <criterion comment="perlmagick DPKG is earlier than 6.3.7.9.dfsg1-2ubuntu1.2" test_ref="oval:org.mitre.oval:tst:52897" />
-        <criterion comment="libmagick++9-dev DPKG is earlier than 6.3.7.9.dfsg1-2ubuntu1.2" test_ref="oval:org.mitre.oval:tst:52197" />
-        <criterion comment="libmagick++10 DPKG is earlier than 6.3.7.9.dfsg1-2ubuntu1.2" test_ref="oval:org.mitre.oval:tst:52659" />
-        <criterion comment="libmagick10 DPKG is earlier than 6.3.7.9.dfsg1-2ubuntu1.2" test_ref="oval:org.mitre.oval:tst:53071" />
-      </criteria>
-    </criteria>
-    <criteria comment="Release section" operator="AND">
-      <extend_definition comment="Ubuntu 10.10 is installed" definition_ref="oval:org.mitre.oval:def:13134" />
-      <criteria comment="Architecture section" operator="OR">
-        <criteria comment="Architecture independent section" operator="AND">
-          <criterion comment="Installed architecture is all" test_ref="oval:org.mitre.oval:tst:10881" />
-          <criterion comment="imagemagick-doc DPKG is earlier than 6.6.2.6-1ubuntu1.1" test_ref="oval:org.mitre.oval:tst:52668" />
-        </criteria>
-        <criteria comment="Architecture depended section" operator="AND">
-          <criteria comment="Supported architectures section" operator="OR">
-            <criterion comment="Installed architecture is powerpc" test_ref="oval:org.mitre.oval:tst:11168" />
-            <criterion comment="Installed architecture is armel" test_ref="oval:org.mitre.oval:tst:11101" />
-            <criterion comment="Installed architecture is amd64" test_ref="oval:org.mitre.oval:tst:10392" />
-            <criterion comment="Installed architecture is i386" test_ref="oval:org.mitre.oval:tst:10864" />
-          </criteria>
-          <criteria comment="Packages section" operator="OR">
-            <criterion comment="libmagickwand3 DPKG is earlier than 6.6.2.6-1ubuntu1.1" test_ref="oval:org.mitre.oval:tst:52997" />
-            <criterion comment="imagemagick-dbg DPKG is earlier than 6.6.2.6-1ubuntu1.1" test_ref="oval:org.mitre.oval:tst:53047" />
-            <criterion comment="imagemagick DPKG is earlier than 6.6.2.6-1ubuntu1.1" test_ref="oval:org.mitre.oval:tst:52925" />
-            <criterion comment="libmagickcore3 DPKG is earlier than 6.6.2.6-1ubuntu1.1" test_ref="oval:org.mitre.oval:tst:52872" />
-            <criterion comment="libmagickwand-dev DPKG is earlier than 6.6.2.6-1ubuntu1.1" test_ref="oval:org.mitre.oval:tst:52437" />
-            <criterion comment="libmagickcore3-extra DPKG is earlier than 6.6.2.6-1ubuntu1.1" test_ref="oval:org.mitre.oval:tst:52837" />
-            <criterion comment="libmagick++-dev DPKG is earlier than 6.6.2.6-1ubuntu1.1" test_ref="oval:org.mitre.oval:tst:53073" />
-            <criterion comment="perlmagick DPKG is earlier than 6.6.2.6-1ubuntu1.1" test_ref="oval:org.mitre.oval:tst:53101" />
-            <criterion comment="libmagick++3 DPKG is earlier than 6.6.2.6-1ubuntu1.1" test_ref="oval:org.mitre.oval:tst:52271" />
-            <criterion comment="libmagickcore-dev DPKG is earlier than 6.6.2.6-1ubuntu1.1" test_ref="oval:org.mitre.oval:tst:53090" />
-          </criteria>
-        </criteria>
-      </criteria>
-    </criteria>
-    <criteria comment="Release section" operator="AND">
-      <extend_definition comment="Ubuntu 9.10 is installed" definition_ref="oval:org.mitre.oval:def:13079" />
-      <criteria comment="Architecture section" operator="OR">
-        <criteria comment="Architecture independent section" operator="AND">
-          <criterion comment="Installed architecture is all" test_ref="oval:org.mitre.oval:tst:10881" />
-          <criterion comment="imagemagick-doc DPKG is earlier than 6.5.1.0-1.1ubuntu3.1" test_ref="oval:org.mitre.oval:tst:53106" />
-        </criteria>
-        <criteria comment="Architecture depended section" operator="AND">
-          <criteria comment="Supported architectures section" operator="OR">
-            <criterion comment="Installed architecture is amd64" test_ref="oval:org.mitre.oval:tst:10392" />
-            <criterion comment="Installed architecture is sparc" test_ref="oval:org.mitre.oval:tst:2465" />
-            <criterion comment="Installed architecture is powerpc" test_ref="oval:org.mitre.oval:tst:11168" />
-            <criterion comment="Installed architecture is i386" test_ref="oval:org.mitre.oval:tst:10864" />
-            <criterion comment="Installed architecture is armel" test_ref="oval:org.mitre.oval:tst:11101" />
-            <criterion comment="Installed architecture is lpia" test_ref="oval:org.mitre.oval:tst:44349" />
-          </criteria>
-          <criteria comment="Packages section" operator="OR">
-            <criterion comment="libmagickwand2 DPKG is earlier than 6.5.1.0-1.1ubuntu3.1" test_ref="oval:org.mitre.oval:tst:53016" />
-            <criterion comment="imagemagick-dbg DPKG is earlier than 6.5.1.0-1.1ubuntu3.1" test_ref="oval:org.mitre.oval:tst:52840" />
-            <criterion comment="libmagickcore2 DPKG is earlier than 6.5.1.0-1.1ubuntu3.1" test_ref="oval:org.mitre.oval:tst:52354" />
-            <criterion comment="libmagickwand-dev DPKG is earlier than 6.5.1.0-1.1ubuntu3.1" test_ref="oval:org.mitre.oval:tst:52902" />
-            <criterion comment="libmagick++-dev DPKG is earlier than 6.5.1.0-1.1ubuntu3.1" test_ref="oval:org.mitre.oval:tst:52968" />
-            <criterion comment="perlmagick DPKG is earlier than 6.5.1.0-1.1ubuntu3.1" test_ref="oval:org.mitre.oval:tst:52871" />
-            <criterion comment="libmagick++2 DPKG is earlier than 6.5.1.0-1.1ubuntu3.1" test_ref="oval:org.mitre.oval:tst:52431" />
-            <criterion comment="imagemagick DPKG is earlier than 6.5.1.0-1.1ubuntu3.1" test_ref="oval:org.mitre.oval:tst:52684" />
-            <criterion comment="libmagickcore-dev DPKG is earlier than 6.5.1.0-1.1ubuntu3.1" test_ref="oval:org.mitre.oval:tst:52812" />
-          </criteria>
-        </criteria>
-      </criteria>
-    </criteria>
-    <criteria comment="Release section" operator="AND">
-      <extend_definition comment="Ubuntu 10.04 is installed" definition_ref="oval:org.mitre.oval:def:13089" />
-      <criteria comment="Architecture section" operator="OR">
-        <criteria comment="Architecture independent section" operator="AND">
-          <criterion comment="Installed architecture is all" test_ref="oval:org.mitre.oval:tst:10881" />
-          <criterion comment="imagemagick-doc DPKG is earlier than 6.5.7.8-1ubuntu1.1" test_ref="oval:org.mitre.oval:tst:52972" />
-        </criteria>
-        <criteria comment="Architecture depended section" operator="AND">
-          <criteria comment="Supported architectures section" operator="OR">
-            <criterion comment="Installed architecture is amd64" test_ref="oval:org.mitre.oval:tst:10392" />
-            <criterion comment="Installed architecture is i386" test_ref="oval:org.mitre.oval:tst:10864" />
-            <criterion comment="Installed architecture is powerpc" test_ref="oval:org.mitre.oval:tst:11168" />
-            <criterion comment="Installed architecture is sparc" test_ref="oval:org.mitre.oval:tst:2465" />
-            <criterion comment="Installed architecture is armel" test_ref="oval:org.mitre.oval:tst:11101" />
-          </criteria>
-          <criteria comment="Packages section" operator="OR">
-            <criterion comment="libmagickwand2 DPKG is earlier than 6.5.7.8-1ubuntu1.1" test_ref="oval:org.mitre.oval:tst:52716" />
-            <criterion comment="imagemagick-dbg DPKG is earlier than 6.5.7.8-1ubuntu1.1" test_ref="oval:org.mitre.oval:tst:52746" />
-            <criterion comment="libmagickcore2 DPKG is earlier than 6.5.7.8-1ubuntu1.1" test_ref="oval:org.mitre.oval:tst:53021" />
-            <criterion comment="libmagickwand-dev DPKG is earlier than 6.5.7.8-1ubuntu1.1" test_ref="oval:org.mitre.oval:tst:52800" />
-            <criterion comment="libmagick++-dev DPKG is earlier than 6.5.7.8-1ubuntu1.1" test_ref="oval:org.mitre.oval:tst:52494" />
-            <criterion comment="perlmagick DPKG is earlier than 6.5.7.8-1ubuntu1.1" test_ref="oval:org.mitre.oval:tst:52779" />
-            <criterion comment="libmagickcore2-extra DPKG is earlier than 6.5.7.8-1ubuntu1.1" test_ref="oval:org.mitre.oval:tst:52199" />
-            <criterion comment="libmagick++2 DPKG is earlier than 6.5.7.8-1ubuntu1.1" test_ref="oval:org.mitre.oval:tst:53051" />
-            <criterion comment="imagemagick DPKG is earlier than 6.5.7.8-1ubuntu1.1" test_ref="oval:org.mitre.oval:tst:53098" />
-            <criterion comment="libmagickcore-dev DPKG is earlier than 6.5.7.8-1ubuntu1.1" test_ref="oval:org.mitre.oval:tst:52942" />
-          </criteria>
-        </criteria>
-      </criteria>
-    </criteria>
-  </criteria>
-</definition>
-=======
 <oval-def:definition xmlns:oval-def="http://oval.mitre.org/XMLSchema/oval-definitions-5" class="patch" id="oval:org.mitre.oval:def:13390" version="9">
   <oval-def:metadata>
     <oval-def:title>USN-1028-1 -- imagemagick vulnerability</oval-def:title>
@@ -281,5 +138,4 @@
       </oval-def:criteria>
     </oval-def:criteria>
   </oval-def:criteria>
-</oval-def:definition>
->>>>>>> 19a1a466
+</oval-def:definition>