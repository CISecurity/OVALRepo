--- conflicted
+++ resolved
@@ -1,63 +1,3 @@
-<<<<<<< HEAD
-<definition xmlns="http://oval.mitre.org/XMLSchema/oval-definitions-5" class="patch" id="oval:org.mitre.oval:def:12964" version="8">
-  <metadata>
-    <title>USN-946-1 -- net-snmp vulnerability</title>
-    <affected family="unix">
-      <platform>Ubuntu 10.04</platform>
-      <product>net-snmp</product>
-    </affected>
-    <reference ref_id="USN-946-1" ref_url="https://lists.ubuntu.com/archives/ubuntu-security-announce/2010-June/001098.html" source="VENDOR" />
-    <reference ref_id="CVE-2008-6123" ref_url="http://cve.mitre.org/cgi-bin/cvename.cgi?name=CVE-2008-6123" source="CVE" />
-    <description>The SNMP server did not correctly validate certain UDP clients when using TCP wrappers. Under some situations, a remote attacker could bypass access restrictions and communicate with the SNMP server, potentially leading to a loss of privacy or a denial of service.</description>
-    <oval_repository>
-      <dates>
-        <submitted date="2011-10-18T15:55:55">
-          <contributor organization="SecPod Technologies">SecPod Team</contributor>
-        </submitted>
-        <status_change date="2011-11-02T15:11:45.444-04:00">DRAFT</status_change>
-        <status_change date="2011-11-21T04:01:45.185-05:00">INTERIM</status_change>
-        <status_change date="2011-12-12T04:01:20.091-05:00">ACCEPTED</status_change>
-        <modified comment="EDITED oval:org.mitre.oval:def:12964 - added CVE references; also made minor updates" date="2014-06-13T16:23:00.498-04:00">
-          <contributor organization="ALTX-SOFT">Sergey Artykhov</contributor>
-        </modified>
-        <status_change date="2014-06-13T16:24:47.549-04:00">INTERIM</status_change>
-        <status_change date="2014-06-30T04:01:08.151-04:00">ACCEPTED</status_change>
-      </dates>
-      <status>ACCEPTED</status>
-      <min_schema_version>5.4</min_schema_version>
-    </oval_repository>
-  </metadata>
-  <criteria>
-    <extend_definition comment="Ubuntu 10.04 is installed" definition_ref="oval:org.mitre.oval:def:13089" />
-    <criteria comment="Architecture section" operator="OR">
-      <criteria comment="Architecture independet section" operator="AND">
-        <criterion comment="Installed architecture is all" test_ref="oval:org.mitre.oval:tst:10881" />
-        <criteria comment="Packages section" operator="OR">
-          <criterion comment="libsnmp-base DPKG is earlier than 5.4.2.1~dfsg0ubuntu1-0ubuntu2.1" test_ref="oval:org.mitre.oval:tst:54001" />
-          <criterion comment="tkmib DPKG is earlier than 5.4.2.1~dfsg0ubuntu1-0ubuntu2.1" test_ref="oval:org.mitre.oval:tst:53687" />
-        </criteria>
-      </criteria>
-      <criteria comment="Architecture depended section" operator="AND">
-        <criteria comment="Supported architectures section" operator="OR">
-          <criterion comment="Installed architecture is sparc" test_ref="oval:org.mitre.oval:tst:2465" />
-          <criterion comment="Installed architecture is powerpc" test_ref="oval:org.mitre.oval:tst:11168" />
-          <criterion comment="Installed architecture is amd64" test_ref="oval:org.mitre.oval:tst:10392" />
-          <criterion comment="Installed architecture is i386" test_ref="oval:org.mitre.oval:tst:10864" />
-        </criteria>
-        <criteria comment="Packages section" operator="OR">
-          <criterion comment="libsnmp-python DPKG is earlier than 5.4.2.1~dfsg0ubuntu1-0ubuntu2.1" test_ref="oval:org.mitre.oval:tst:54030" />
-          <criterion comment="libsnmp-dev DPKG is earlier than 5.4.2.1~dfsg0ubuntu1-0ubuntu2.1" test_ref="oval:org.mitre.oval:tst:53897" />
-          <criterion comment="snmp DPKG is earlier than 5.4.2.1~dfsg0ubuntu1-0ubuntu2.1" test_ref="oval:org.mitre.oval:tst:53997" />
-          <criterion comment="libsnmp-perl DPKG is earlier than 5.4.2.1~dfsg0ubuntu1-0ubuntu2.1" test_ref="oval:org.mitre.oval:tst:54028" />
-          <criterion comment="libsnmp15 DPKG is earlier than 5.4.2.1~dfsg0ubuntu1-0ubuntu2.1" test_ref="oval:org.mitre.oval:tst:53854" />
-          <criterion comment="snmpd DPKG is earlier than 5.4.2.1~dfsg0ubuntu1-0ubuntu2.1" test_ref="oval:org.mitre.oval:tst:53977" />
-          <criterion comment="libsnmp15-dbg DPKG is earlier than 5.4.2.1~dfsg0ubuntu1-0ubuntu2.1" test_ref="oval:org.mitre.oval:tst:53986" />
-        </criteria>
-      </criteria>
-    </criteria>
-  </criteria>
-</definition>
-=======
 <oval-def:definition xmlns:oval-def="http://oval.mitre.org/XMLSchema/oval-definitions-5" class="patch" id="oval:org.mitre.oval:def:12964" version="8">
   <oval-def:metadata>
     <oval-def:title>USN-946-1 -- net-snmp vulnerability</oval-def:title>
@@ -115,5 +55,4 @@
       </oval-def:criteria>
     </oval-def:criteria>
   </oval-def:criteria>
-</oval-def:definition>
->>>>>>> 19a1a466
+</oval-def:definition>