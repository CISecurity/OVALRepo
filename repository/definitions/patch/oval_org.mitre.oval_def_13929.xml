<<<<<<< HEAD
<definition xmlns="http://oval.mitre.org/XMLSchema/oval-definitions-5" class="patch" id="oval:org.mitre.oval:def:13929" version="9">
  <metadata>
    <title>USN-709-1 -- tar vulnerability</title>
    <affected family="unix">
      <platform>Ubuntu 7.10</platform>
      <platform>Ubuntu 6.06</platform>
      <product>tar</product>
    </affected>
    <reference ref_id="USN-709-1" ref_url="https://lists.ubuntu.com/archives/ubuntu-security-announce/2009-January/000827.html" source="VENDOR" />
    <reference ref_id="CVE-2007-4476" ref_url="http://cve.mitre.org/cgi-bin/cvename.cgi?name=CVE-2007-4476" source="CVE" />
    <description>Dmitry V. Levin discovered a buffer overflow in tar. If a user or automated system were tricked into opening a specially crafted tar file, an attacker could crash tar or possibly execute arbitrary code with the privileges of the user invoking the program.</description>
    <oval_repository>
      <dates>
        <submitted date="2011-10-18T15:55:55">
          <contributor organization="SecPod Technologies">SecPod Team</contributor>
        </submitted>
        <status_change date="2011-11-02T16:11:19.555-04:00">DRAFT</status_change>
        <status_change date="2011-11-21T04:12:40.075-05:00">INTERIM</status_change>
        <status_change date="2011-12-12T04:09:50.353-05:00">ACCEPTED</status_change>
        <modified comment="EDITED oval:org.mitre.oval:def:13929 - added CVE references; also made minor updates" date="2014-06-13T16:04:00.410-04:00">
          <contributor organization="ALTX-SOFT">Sergey Artykhov</contributor>
        </modified>
        <status_change date="2014-06-13T16:06:10.659-04:00">INTERIM</status_change>
        <status_change date="2014-06-30T04:04:26.910-04:00">ACCEPTED</status_change>
      </dates>
      <status>ACCEPTED</status>
      <min_schema_version>5.4</min_schema_version>
    </oval_repository>
  </metadata>
  <criteria operator="OR">
    <criteria comment="Release section" operator="AND">
      <extend_definition comment="Ubuntu 7.10 is installed" definition_ref="oval:org.mitre.oval:def:13354" />
      <criteria comment="Supported architectures section" operator="OR">
        <criterion comment="Installed architecture is sparc" test_ref="oval:org.mitre.oval:tst:2465" />
        <criterion comment="Installed architecture is i386" test_ref="oval:org.mitre.oval:tst:10864" />
        <criterion comment="Installed architecture is amd64" test_ref="oval:org.mitre.oval:tst:10392" />
        <criterion comment="Installed architecture is lpia" test_ref="oval:org.mitre.oval:tst:44349" />
        <criterion comment="Installed architecture is powerpc" test_ref="oval:org.mitre.oval:tst:11168" />
      </criteria>
      <criterion comment="tar DPKG is earlier than 1.18-2ubuntu1.1" test_ref="oval:org.mitre.oval:tst:74657" />
    </criteria>
    <criteria comment="Release section" operator="AND">
      <extend_definition comment="Ubuntu 6.06 is installed" definition_ref="oval:org.mitre.oval:def:13319" />
      <criteria comment="Supported architectures section" operator="OR">
        <criterion comment="Installed architecture is sparc" test_ref="oval:org.mitre.oval:tst:2465" />
        <criterion comment="Installed architecture is i386" test_ref="oval:org.mitre.oval:tst:10864" />
        <criterion comment="Installed architecture is amd64" test_ref="oval:org.mitre.oval:tst:10392" />
        <criterion comment="Installed architecture is powerpc" test_ref="oval:org.mitre.oval:tst:11168" />
      </criteria>
      <criterion comment="tar DPKG is earlier than 1.15.1-2ubuntu2.3" test_ref="oval:org.mitre.oval:tst:74656" />
    </criteria>
  </criteria>
</definition>
=======
<oval-def:definition xmlns:oval-def="http://oval.mitre.org/XMLSchema/oval-definitions-5" class="patch" id="oval:org.mitre.oval:def:13929" version="9">
  <oval-def:metadata>
    <oval-def:title>USN-709-1 -- tar vulnerability</oval-def:title>
    <oval-def:affected family="unix">
      <oval-def:platform>Ubuntu 7.10</oval-def:platform>
      <oval-def:platform>Ubuntu 6.06</oval-def:platform>
      <oval-def:product>tar</oval-def:product>
    </oval-def:affected>
    <oval-def:reference ref_id="USN-709-1" ref_url="https://lists.ubuntu.com/archives/ubuntu-security-announce/2009-January/000833.html" source="VENDOR" />
    <oval-def:reference ref_id="CVE-2007-4476" ref_url="http://cve.mitre.org/cgi-bin/cvename.cgi?name=CVE-2007-4476" source="CVE" />
    <oval-def:description>Dmitry V. Levin discovered a buffer overflow in tar. If a user or automated system were tricked into opening a specially crafted tar file, an attacker could crash tar or possibly execute arbitrary code with the privileges of the user invoking the program.</oval-def:description>
    <oval-def:oval_repository>
      <oval-def:dates>
        <oval-def:submitted date="2011-10-18T15:55:55">
          <oval-def:contributor organization="SecPod Technologies">SecPod Team</oval-def:contributor>
        </oval-def:submitted>
        <oval-def:status_change date="2011-11-02T16:11:19.555-04:00">DRAFT</oval-def:status_change>
        <oval-def:status_change date="2011-11-21T04:12:40.075-05:00">INTERIM</oval-def:status_change>
        <oval-def:status_change date="2011-12-12T04:09:50.353-05:00">ACCEPTED</oval-def:status_change>
        <oval-def:modified comment="EDITED oval:org.mitre.oval:def:13929 - added CVE references; also made minor updates" date="2014-06-13T16:04:00.410-04:00">
          <oval-def:contributor organization="ALTX-SOFT">Sergey Artykhov</oval-def:contributor>
        </oval-def:modified>
        <oval-def:status_change date="2014-06-13T16:06:10.659-04:00">INTERIM</oval-def:status_change>
        <oval-def:status_change date="2014-06-30T04:04:26.910-04:00">ACCEPTED</oval-def:status_change>
      </oval-def:dates>
      <oval-def:status>ACCEPTED</oval-def:status>
      <oval-def:min_schema_version>5.4</oval-def:min_schema_version>
    </oval-def:oval_repository>
  </oval-def:metadata>
  <oval-def:criteria operator="OR">
    <oval-def:criteria comment="Release section" operator="AND">
      <oval-def:extend_definition comment="Ubuntu 7.10 is installed" definition_ref="oval:org.mitre.oval:def:13354" />
      <oval-def:criteria comment="Supported architectures section" operator="OR">
        <oval-def:criterion comment="Installed architecture is sparc" test_ref="oval:org.mitre.oval:tst:2465" />
        <oval-def:criterion comment="Installed architecture is i386" test_ref="oval:org.mitre.oval:tst:10864" />
        <oval-def:criterion comment="Installed architecture is amd64" test_ref="oval:org.mitre.oval:tst:10392" />
        <oval-def:criterion comment="Installed architecture is lpia" test_ref="oval:org.mitre.oval:tst:44349" />
        <oval-def:criterion comment="Installed architecture is powerpc" test_ref="oval:org.mitre.oval:tst:11168" />
      </oval-def:criteria>
      <oval-def:criterion comment="tar DPKG is earlier than 1.18-2ubuntu1.1" test_ref="oval:org.mitre.oval:tst:74657" />
    </oval-def:criteria>
    <oval-def:criteria comment="Release section" operator="AND">
      <oval-def:extend_definition comment="Ubuntu 6.06 is installed" definition_ref="oval:org.mitre.oval:def:13319" />
      <oval-def:criteria comment="Supported architectures section" operator="OR">
        <oval-def:criterion comment="Installed architecture is sparc" test_ref="oval:org.mitre.oval:tst:2465" />
        <oval-def:criterion comment="Installed architecture is i386" test_ref="oval:org.mitre.oval:tst:10864" />
        <oval-def:criterion comment="Installed architecture is amd64" test_ref="oval:org.mitre.oval:tst:10392" />
        <oval-def:criterion comment="Installed architecture is powerpc" test_ref="oval:org.mitre.oval:tst:11168" />
      </oval-def:criteria>
      <oval-def:criterion comment="tar DPKG is earlier than 1.15.1-2ubuntu2.3" test_ref="oval:org.mitre.oval:tst:74656" />
    </oval-def:criteria>
  </oval-def:criteria>
</oval-def:definition>
>>>>>>> 19a1a466
<|MERGE_RESOLUTION|>--- conflicted
+++ resolved
@@ -1,58 +1,3 @@
-<<<<<<< HEAD
-<definition xmlns="http://oval.mitre.org/XMLSchema/oval-definitions-5" class="patch" id="oval:org.mitre.oval:def:13929" version="9">
-  <metadata>
-    <title>USN-709-1 -- tar vulnerability</title>
-    <affected family="unix">
-      <platform>Ubuntu 7.10</platform>
-      <platform>Ubuntu 6.06</platform>
-      <product>tar</product>
-    </affected>
-    <reference ref_id="USN-709-1" ref_url="https://lists.ubuntu.com/archives/ubuntu-security-announce/2009-January/000827.html" source="VENDOR" />
-    <reference ref_id="CVE-2007-4476" ref_url="http://cve.mitre.org/cgi-bin/cvename.cgi?name=CVE-2007-4476" source="CVE" />
-    <description>Dmitry V. Levin discovered a buffer overflow in tar. If a user or automated system were tricked into opening a specially crafted tar file, an attacker could crash tar or possibly execute arbitrary code with the privileges of the user invoking the program.</description>
-    <oval_repository>
-      <dates>
-        <submitted date="2011-10-18T15:55:55">
-          <contributor organization="SecPod Technologies">SecPod Team</contributor>
-        </submitted>
-        <status_change date="2011-11-02T16:11:19.555-04:00">DRAFT</status_change>
-        <status_change date="2011-11-21T04:12:40.075-05:00">INTERIM</status_change>
-        <status_change date="2011-12-12T04:09:50.353-05:00">ACCEPTED</status_change>
-        <modified comment="EDITED oval:org.mitre.oval:def:13929 - added CVE references; also made minor updates" date="2014-06-13T16:04:00.410-04:00">
-          <contributor organization="ALTX-SOFT">Sergey Artykhov</contributor>
-        </modified>
-        <status_change date="2014-06-13T16:06:10.659-04:00">INTERIM</status_change>
-        <status_change date="2014-06-30T04:04:26.910-04:00">ACCEPTED</status_change>
-      </dates>
-      <status>ACCEPTED</status>
-      <min_schema_version>5.4</min_schema_version>
-    </oval_repository>
-  </metadata>
-  <criteria operator="OR">
-    <criteria comment="Release section" operator="AND">
-      <extend_definition comment="Ubuntu 7.10 is installed" definition_ref="oval:org.mitre.oval:def:13354" />
-      <criteria comment="Supported architectures section" operator="OR">
-        <criterion comment="Installed architecture is sparc" test_ref="oval:org.mitre.oval:tst:2465" />
-        <criterion comment="Installed architecture is i386" test_ref="oval:org.mitre.oval:tst:10864" />
-        <criterion comment="Installed architecture is amd64" test_ref="oval:org.mitre.oval:tst:10392" />
-        <criterion comment="Installed architecture is lpia" test_ref="oval:org.mitre.oval:tst:44349" />
-        <criterion comment="Installed architecture is powerpc" test_ref="oval:org.mitre.oval:tst:11168" />
-      </criteria>
-      <criterion comment="tar DPKG is earlier than 1.18-2ubuntu1.1" test_ref="oval:org.mitre.oval:tst:74657" />
-    </criteria>
-    <criteria comment="Release section" operator="AND">
-      <extend_definition comment="Ubuntu 6.06 is installed" definition_ref="oval:org.mitre.oval:def:13319" />
-      <criteria comment="Supported architectures section" operator="OR">
-        <criterion comment="Installed architecture is sparc" test_ref="oval:org.mitre.oval:tst:2465" />
-        <criterion comment="Installed architecture is i386" test_ref="oval:org.mitre.oval:tst:10864" />
-        <criterion comment="Installed architecture is amd64" test_ref="oval:org.mitre.oval:tst:10392" />
-        <criterion comment="Installed architecture is powerpc" test_ref="oval:org.mitre.oval:tst:11168" />
-      </criteria>
-      <criterion comment="tar DPKG is earlier than 1.15.1-2ubuntu2.3" test_ref="oval:org.mitre.oval:tst:74656" />
-    </criteria>
-  </criteria>
-</definition>
-=======
 <oval-def:definition xmlns:oval-def="http://oval.mitre.org/XMLSchema/oval-definitions-5" class="patch" id="oval:org.mitre.oval:def:13929" version="9">
   <oval-def:metadata>
     <oval-def:title>USN-709-1 -- tar vulnerability</oval-def:title>
@@ -105,5 +50,4 @@
       <oval-def:criterion comment="tar DPKG is earlier than 1.15.1-2ubuntu2.3" test_ref="oval:org.mitre.oval:tst:74656" />
     </oval-def:criteria>
   </oval-def:criteria>
-</oval-def:definition>
->>>>>>> 19a1a466
+</oval-def:definition>