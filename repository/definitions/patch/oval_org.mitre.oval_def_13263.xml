<<<<<<< HEAD
<definition xmlns="http://oval.mitre.org/XMLSchema/oval-definitions-5" class="patch" id="oval:org.mitre.oval:def:13263" version="9">
  <metadata>
    <title>USN-1068-1 -- aptdaemon vulnerability</title>
    <affected family="unix">
      <platform>Ubuntu 10.10</platform>
      <product>aptdaemon</product>
    </affected>
    <reference ref_id="USN-1068-1" ref_url="https://lists.ubuntu.com/archives/ubuntu-security-announce/2011-February/001252.html" source="VENDOR" />
    <reference ref_id="CVE-2011-0725" ref_url="http://cve.mitre.org/cgi-bin/cvename.cgi?name=CVE-2011-0725" source="CVE" />
    <description>Sergey Nizovtsev discovered that Aptdaemon incorrectly filtered certain arguments when using its D-Bus interface. A local attacker could use this flaw to bypass security restrictions and view sensitive information by reading arbitrary files.</description>
    <oval_repository>
      <dates>
        <submitted date="2011-10-18T15:55:55">
          <contributor organization="SecPod Technologies">SecPod Team</contributor>
        </submitted>
        <status_change date="2011-11-02T15:37:18.511-04:00">DRAFT</status_change>
        <status_change date="2011-11-21T04:04:46.758-05:00">INTERIM</status_change>
        <status_change date="2011-12-12T04:03:53.893-05:00">ACCEPTED</status_change>
        <modified comment="EDITED oval:org.mitre.oval:def:13263 - added CVE references; also made minor updates" date="2014-06-13T15:58:00.193-04:00">
          <contributor organization="ALTX-SOFT">Sergey Artykhov</contributor>
        </modified>
        <status_change date="2014-06-13T16:00:43.653-04:00">INTERIM</status_change>
        <status_change date="2014-06-30T04:02:17.143-04:00">ACCEPTED</status_change>
      </dates>
      <status>ACCEPTED</status>
      <min_schema_version>5.4</min_schema_version>
    </oval_repository>
  </metadata>
  <criteria>
    <extend_definition comment="Ubuntu 10.10 is installed" definition_ref="oval:org.mitre.oval:def:13134" />
    <criterion comment="Installed architecture is all" test_ref="oval:org.mitre.oval:tst:10881" />
    <criteria comment="Packages section" operator="OR">
      <criterion comment="python-aptdaemon DPKG is earlier than 0.31+bzr506-0ubuntu6.1" test_ref="oval:org.mitre.oval:tst:62246" />
      <criterion comment="aptdaemon DPKG is earlier than 0.31+bzr506-0ubuntu6.1" test_ref="oval:org.mitre.oval:tst:62985" />
      <criterion comment="python-aptdaemon-gtk DPKG is earlier than 0.31+bzr506-0ubuntu6.1" test_ref="oval:org.mitre.oval:tst:62405" />
    </criteria>
  </criteria>
</definition>
=======
<oval-def:definition xmlns:oval-def="http://oval.mitre.org/XMLSchema/oval-definitions-5" class="patch" id="oval:org.mitre.oval:def:13263" version="9">
  <oval-def:metadata>
    <oval-def:title>USN-1068-1 -- aptdaemon vulnerability</oval-def:title>
    <oval-def:affected family="unix">
      <oval-def:platform>Ubuntu 10.10</oval-def:platform>
      <oval-def:product>aptdaemon</oval-def:product>
    </oval-def:affected>
    <oval-def:reference ref_id="USN-1068-1" ref_url="https://lists.ubuntu.com/archives/ubuntu-security-announce/2011-February/001267.html" source="VENDOR" />
    <oval-def:reference ref_id="CVE-2011-0725" ref_url="http://cve.mitre.org/cgi-bin/cvename.cgi?name=CVE-2011-0725" source="CVE" />
    <oval-def:description>Sergey Nizovtsev discovered that Aptdaemon incorrectly filtered certain arguments when using its D-Bus interface. A local attacker could use this flaw to bypass security restrictions and view sensitive information by reading arbitrary files.</oval-def:description>
    <oval-def:oval_repository>
      <oval-def:dates>
        <oval-def:submitted date="2011-10-18T15:55:55">
          <oval-def:contributor organization="SecPod Technologies">SecPod Team</oval-def:contributor>
        </oval-def:submitted>
        <oval-def:status_change date="2011-11-02T15:37:18.511-04:00">DRAFT</oval-def:status_change>
        <oval-def:status_change date="2011-11-21T04:04:46.758-05:00">INTERIM</oval-def:status_change>
        <oval-def:status_change date="2011-12-12T04:03:53.893-05:00">ACCEPTED</oval-def:status_change>
        <oval-def:modified comment="EDITED oval:org.mitre.oval:def:13263 - added CVE references; also made minor updates" date="2014-06-13T15:58:00.193-04:00">
          <oval-def:contributor organization="ALTX-SOFT">Sergey Artykhov</oval-def:contributor>
        </oval-def:modified>
        <oval-def:status_change date="2014-06-13T16:00:43.653-04:00">INTERIM</oval-def:status_change>
        <oval-def:status_change date="2014-06-30T04:02:17.143-04:00">ACCEPTED</oval-def:status_change>
      </oval-def:dates>
      <oval-def:status>ACCEPTED</oval-def:status>
      <oval-def:min_schema_version>5.4</oval-def:min_schema_version>
    </oval-def:oval_repository>
  </oval-def:metadata>
  <oval-def:criteria>
    <oval-def:extend_definition comment="Ubuntu 10.10 is installed" definition_ref="oval:org.mitre.oval:def:13134" />
    <oval-def:criterion comment="Installed architecture is all" test_ref="oval:org.mitre.oval:tst:10881" />
    <oval-def:criteria comment="Packages section" operator="OR">
      <oval-def:criterion comment="python-aptdaemon DPKG is earlier than 0.31+bzr506-0ubuntu6.1" test_ref="oval:org.mitre.oval:tst:62246" />
      <oval-def:criterion comment="aptdaemon DPKG is earlier than 0.31+bzr506-0ubuntu6.1" test_ref="oval:org.mitre.oval:tst:62985" />
      <oval-def:criterion comment="python-aptdaemon-gtk DPKG is earlier than 0.31+bzr506-0ubuntu6.1" test_ref="oval:org.mitre.oval:tst:62405" />
    </oval-def:criteria>
  </oval-def:criteria>
</oval-def:definition>
>>>>>>> 19a1a466
<|MERGE_RESOLUTION|>--- conflicted
+++ resolved
@@ -1,43 +1,3 @@
-<<<<<<< HEAD
-<definition xmlns="http://oval.mitre.org/XMLSchema/oval-definitions-5" class="patch" id="oval:org.mitre.oval:def:13263" version="9">
-  <metadata>
-    <title>USN-1068-1 -- aptdaemon vulnerability</title>
-    <affected family="unix">
-      <platform>Ubuntu 10.10</platform>
-      <product>aptdaemon</product>
-    </affected>
-    <reference ref_id="USN-1068-1" ref_url="https://lists.ubuntu.com/archives/ubuntu-security-announce/2011-February/001252.html" source="VENDOR" />
-    <reference ref_id="CVE-2011-0725" ref_url="http://cve.mitre.org/cgi-bin/cvename.cgi?name=CVE-2011-0725" source="CVE" />
-    <description>Sergey Nizovtsev discovered that Aptdaemon incorrectly filtered certain arguments when using its D-Bus interface. A local attacker could use this flaw to bypass security restrictions and view sensitive information by reading arbitrary files.</description>
-    <oval_repository>
-      <dates>
-        <submitted date="2011-10-18T15:55:55">
-          <contributor organization="SecPod Technologies">SecPod Team</contributor>
-        </submitted>
-        <status_change date="2011-11-02T15:37:18.511-04:00">DRAFT</status_change>
-        <status_change date="2011-11-21T04:04:46.758-05:00">INTERIM</status_change>
-        <status_change date="2011-12-12T04:03:53.893-05:00">ACCEPTED</status_change>
-        <modified comment="EDITED oval:org.mitre.oval:def:13263 - added CVE references; also made minor updates" date="2014-06-13T15:58:00.193-04:00">
-          <contributor organization="ALTX-SOFT">Sergey Artykhov</contributor>
-        </modified>
-        <status_change date="2014-06-13T16:00:43.653-04:00">INTERIM</status_change>
-        <status_change date="2014-06-30T04:02:17.143-04:00">ACCEPTED</status_change>
-      </dates>
-      <status>ACCEPTED</status>
-      <min_schema_version>5.4</min_schema_version>
-    </oval_repository>
-  </metadata>
-  <criteria>
-    <extend_definition comment="Ubuntu 10.10 is installed" definition_ref="oval:org.mitre.oval:def:13134" />
-    <criterion comment="Installed architecture is all" test_ref="oval:org.mitre.oval:tst:10881" />
-    <criteria comment="Packages section" operator="OR">
-      <criterion comment="python-aptdaemon DPKG is earlier than 0.31+bzr506-0ubuntu6.1" test_ref="oval:org.mitre.oval:tst:62246" />
-      <criterion comment="aptdaemon DPKG is earlier than 0.31+bzr506-0ubuntu6.1" test_ref="oval:org.mitre.oval:tst:62985" />
-      <criterion comment="python-aptdaemon-gtk DPKG is earlier than 0.31+bzr506-0ubuntu6.1" test_ref="oval:org.mitre.oval:tst:62405" />
-    </criteria>
-  </criteria>
-</definition>
-=======
 <oval-def:definition xmlns:oval-def="http://oval.mitre.org/XMLSchema/oval-definitions-5" class="patch" id="oval:org.mitre.oval:def:13263" version="9">
   <oval-def:metadata>
     <oval-def:title>USN-1068-1 -- aptdaemon vulnerability</oval-def:title>
@@ -75,5 +35,4 @@
       <oval-def:criterion comment="python-aptdaemon-gtk DPKG is earlier than 0.31+bzr506-0ubuntu6.1" test_ref="oval:org.mitre.oval:tst:62405" />
     </oval-def:criteria>
   </oval-def:criteria>
-</oval-def:definition>
->>>>>>> 19a1a466
+</oval-def:definition>