<<<<<<< HEAD
<definition xmlns="http://oval.mitre.org/XMLSchema/oval-definitions-5" class="patch" id="oval:org.mitre.oval:def:13557" version="9">
  <metadata>
    <title>USN-843-1 -- backuppc vulnerability</title>
    <affected family="unix">
      <platform>Ubuntu 8.10</platform>
      <platform>Ubuntu 8.04</platform>
      <platform>Ubuntu 9.04</platform>
      <product>backuppc</product>
    </affected>
    <reference ref_id="USN-843-1" ref_url="https://lists.ubuntu.com/archives/ubuntu-security-announce/2009-October/000980.html" source="VENDOR" />
    <reference ref_id="CVE-2009-3369" ref_url="http://cve.mitre.org/cgi-bin/cvename.cgi?name=CVE-2009-3369" source="CVE" />
    <description>It was discovered that BackupPC did not restrict normal users from setting the ClientNameAlias parameter. An authenticated user could exploit this to gain access to unauthorized hosts. This update fixed the issue by preventing normal users from modifying the ClientNameAlias configuration parameter.</description>
    <oval_repository>
      <dates>
        <submitted date="2011-10-18T15:55:55">
          <contributor organization="SecPod Technologies">SecPod Team</contributor>
        </submitted>
        <status_change date="2011-11-02T16:11:56.891-04:00">DRAFT</status_change>
        <status_change date="2011-11-21T04:08:43.821-05:00">INTERIM</status_change>
        <status_change date="2011-12-12T04:06:52.359-05:00">ACCEPTED</status_change>
        <modified comment="EDITED oval:org.mitre.oval:def:13557 - added CVE references; also made minor updates" date="2014-06-13T15:48:00.321-04:00">
          <contributor organization="ALTX-SOFT">Sergey Artykhov</contributor>
        </modified>
        <status_change date="2014-06-13T15:50:12.686-04:00">INTERIM</status_change>
        <status_change date="2014-06-30T04:03:27.553-04:00">ACCEPTED</status_change>
      </dates>
      <status>ACCEPTED</status>
      <min_schema_version>5.4</min_schema_version>
    </oval_repository>
  </metadata>
  <criteria operator="OR">
    <criteria comment="Release section" operator="AND">
      <extend_definition comment="Ubuntu 8.10 is installed" definition_ref="oval:org.mitre.oval:def:13306" />
      <criterion comment="Installed architecture is all" test_ref="oval:org.mitre.oval:tst:10881" />
      <criterion comment="backuppc DPKG is earlier than 3.1.0-3ubuntu2.1" test_ref="oval:org.mitre.oval:tst:74432" />
    </criteria>
    <criteria comment="Release section" operator="AND">
      <extend_definition comment="Ubuntu 8.04 is installed" definition_ref="oval:org.mitre.oval:def:13250" />
      <criterion comment="Installed architecture is all" test_ref="oval:org.mitre.oval:tst:10881" />
      <criterion comment="backuppc DPKG is earlier than 3.0.0-4ubuntu1.1" test_ref="oval:org.mitre.oval:tst:74834" />
    </criteria>
    <criteria comment="Release section" operator="AND">
      <extend_definition comment="Ubuntu 9.04 is installed" definition_ref="oval:org.mitre.oval:def:12669" />
      <criterion comment="Installed architecture is all" test_ref="oval:org.mitre.oval:tst:10881" />
      <criterion comment="backuppc DPKG is earlier than 3.1.0-4ubuntu1.1" test_ref="oval:org.mitre.oval:tst:74750" />
    </criteria>
  </criteria>
</definition>
=======
<oval-def:definition xmlns:oval-def="http://oval.mitre.org/XMLSchema/oval-definitions-5" class="patch" id="oval:org.mitre.oval:def:13557" version="9">
  <oval-def:metadata>
    <oval-def:title>USN-843-1 -- backuppc vulnerability</oval-def:title>
    <oval-def:affected family="unix">
      <oval-def:platform>Ubuntu 8.10</oval-def:platform>
      <oval-def:platform>Ubuntu 8.04</oval-def:platform>
      <oval-def:platform>Ubuntu 9.04</oval-def:platform>
      <oval-def:product>backuppc</oval-def:product>
    </oval-def:affected>
    <oval-def:reference ref_id="USN-843-1" ref_url="https://lists.ubuntu.com/archives/ubuntu-security-announce/2009-October/000995.html" source="VENDOR" />
    <oval-def:reference ref_id="CVE-2009-3369" ref_url="http://cve.mitre.org/cgi-bin/cvename.cgi?name=CVE-2009-3369" source="CVE" />
    <oval-def:description>It was discovered that BackupPC did not restrict normal users from setting the ClientNameAlias parameter. An authenticated user could exploit this to gain access to unauthorized hosts. This update fixed the issue by preventing normal users from modifying the ClientNameAlias configuration parameter.</oval-def:description>
    <oval-def:oval_repository>
      <oval-def:dates>
        <oval-def:submitted date="2011-10-18T15:55:55">
          <oval-def:contributor organization="SecPod Technologies">SecPod Team</oval-def:contributor>
        </oval-def:submitted>
        <oval-def:status_change date="2011-11-02T16:11:56.891-04:00">DRAFT</oval-def:status_change>
        <oval-def:status_change date="2011-11-21T04:08:43.821-05:00">INTERIM</oval-def:status_change>
        <oval-def:status_change date="2011-12-12T04:06:52.359-05:00">ACCEPTED</oval-def:status_change>
        <oval-def:modified comment="EDITED oval:org.mitre.oval:def:13557 - added CVE references; also made minor updates" date="2014-06-13T15:48:00.321-04:00">
          <oval-def:contributor organization="ALTX-SOFT">Sergey Artykhov</oval-def:contributor>
        </oval-def:modified>
        <oval-def:status_change date="2014-06-13T15:50:12.686-04:00">INTERIM</oval-def:status_change>
        <oval-def:status_change date="2014-06-30T04:03:27.553-04:00">ACCEPTED</oval-def:status_change>
      </oval-def:dates>
      <oval-def:status>ACCEPTED</oval-def:status>
      <oval-def:min_schema_version>5.4</oval-def:min_schema_version>
    </oval-def:oval_repository>
  </oval-def:metadata>
  <oval-def:criteria operator="OR">
    <oval-def:criteria comment="Release section" operator="AND">
      <oval-def:extend_definition comment="Ubuntu 8.10 is installed" definition_ref="oval:org.mitre.oval:def:13306" />
      <oval-def:criterion comment="Installed architecture is all" test_ref="oval:org.mitre.oval:tst:10881" />
      <oval-def:criterion comment="backuppc DPKG is earlier than 3.1.0-3ubuntu2.1" test_ref="oval:org.mitre.oval:tst:74432" />
    </oval-def:criteria>
    <oval-def:criteria comment="Release section" operator="AND">
      <oval-def:extend_definition comment="Ubuntu 8.04 is installed" definition_ref="oval:org.mitre.oval:def:13250" />
      <oval-def:criterion comment="Installed architecture is all" test_ref="oval:org.mitre.oval:tst:10881" />
      <oval-def:criterion comment="backuppc DPKG is earlier than 3.0.0-4ubuntu1.1" test_ref="oval:org.mitre.oval:tst:74834" />
    </oval-def:criteria>
    <oval-def:criteria comment="Release section" operator="AND">
      <oval-def:extend_definition comment="Ubuntu 9.04 is installed" definition_ref="oval:org.mitre.oval:def:12669" />
      <oval-def:criterion comment="Installed architecture is all" test_ref="oval:org.mitre.oval:tst:10881" />
      <oval-def:criterion comment="backuppc DPKG is earlier than 3.1.0-4ubuntu1.1" test_ref="oval:org.mitre.oval:tst:74750" />
    </oval-def:criteria>
  </oval-def:criteria>
</oval-def:definition>
>>>>>>> 19a1a466
<|MERGE_RESOLUTION|>--- conflicted
+++ resolved
@@ -1,53 +1,3 @@
-<<<<<<< HEAD
-<definition xmlns="http://oval.mitre.org/XMLSchema/oval-definitions-5" class="patch" id="oval:org.mitre.oval:def:13557" version="9">
-  <metadata>
-    <title>USN-843-1 -- backuppc vulnerability</title>
-    <affected family="unix">
-      <platform>Ubuntu 8.10</platform>
-      <platform>Ubuntu 8.04</platform>
-      <platform>Ubuntu 9.04</platform>
-      <product>backuppc</product>
-    </affected>
-    <reference ref_id="USN-843-1" ref_url="https://lists.ubuntu.com/archives/ubuntu-security-announce/2009-October/000980.html" source="VENDOR" />
-    <reference ref_id="CVE-2009-3369" ref_url="http://cve.mitre.org/cgi-bin/cvename.cgi?name=CVE-2009-3369" source="CVE" />
-    <description>It was discovered that BackupPC did not restrict normal users from setting the ClientNameAlias parameter. An authenticated user could exploit this to gain access to unauthorized hosts. This update fixed the issue by preventing normal users from modifying the ClientNameAlias configuration parameter.</description>
-    <oval_repository>
-      <dates>
-        <submitted date="2011-10-18T15:55:55">
-          <contributor organization="SecPod Technologies">SecPod Team</contributor>
-        </submitted>
-        <status_change date="2011-11-02T16:11:56.891-04:00">DRAFT</status_change>
-        <status_change date="2011-11-21T04:08:43.821-05:00">INTERIM</status_change>
-        <status_change date="2011-12-12T04:06:52.359-05:00">ACCEPTED</status_change>
-        <modified comment="EDITED oval:org.mitre.oval:def:13557 - added CVE references; also made minor updates" date="2014-06-13T15:48:00.321-04:00">
-          <contributor organization="ALTX-SOFT">Sergey Artykhov</contributor>
-        </modified>
-        <status_change date="2014-06-13T15:50:12.686-04:00">INTERIM</status_change>
-        <status_change date="2014-06-30T04:03:27.553-04:00">ACCEPTED</status_change>
-      </dates>
-      <status>ACCEPTED</status>
-      <min_schema_version>5.4</min_schema_version>
-    </oval_repository>
-  </metadata>
-  <criteria operator="OR">
-    <criteria comment="Release section" operator="AND">
-      <extend_definition comment="Ubuntu 8.10 is installed" definition_ref="oval:org.mitre.oval:def:13306" />
-      <criterion comment="Installed architecture is all" test_ref="oval:org.mitre.oval:tst:10881" />
-      <criterion comment="backuppc DPKG is earlier than 3.1.0-3ubuntu2.1" test_ref="oval:org.mitre.oval:tst:74432" />
-    </criteria>
-    <criteria comment="Release section" operator="AND">
-      <extend_definition comment="Ubuntu 8.04 is installed" definition_ref="oval:org.mitre.oval:def:13250" />
-      <criterion comment="Installed architecture is all" test_ref="oval:org.mitre.oval:tst:10881" />
-      <criterion comment="backuppc DPKG is earlier than 3.0.0-4ubuntu1.1" test_ref="oval:org.mitre.oval:tst:74834" />
-    </criteria>
-    <criteria comment="Release section" operator="AND">
-      <extend_definition comment="Ubuntu 9.04 is installed" definition_ref="oval:org.mitre.oval:def:12669" />
-      <criterion comment="Installed architecture is all" test_ref="oval:org.mitre.oval:tst:10881" />
-      <criterion comment="backuppc DPKG is earlier than 3.1.0-4ubuntu1.1" test_ref="oval:org.mitre.oval:tst:74750" />
-    </criteria>
-  </criteria>
-</definition>
-=======
 <oval-def:definition xmlns:oval-def="http://oval.mitre.org/XMLSchema/oval-definitions-5" class="patch" id="oval:org.mitre.oval:def:13557" version="9">
   <oval-def:metadata>
     <oval-def:title>USN-843-1 -- backuppc vulnerability</oval-def:title>
@@ -95,5 +45,4 @@
       <oval-def:criterion comment="backuppc DPKG is earlier than 3.1.0-4ubuntu1.1" test_ref="oval:org.mitre.oval:tst:74750" />
     </oval-def:criteria>
   </oval-def:criteria>
-</oval-def:definition>
->>>>>>> 19a1a466
+</oval-def:definition>