<<<<<<< HEAD
<definition xmlns="http://oval.mitre.org/XMLSchema/oval-definitions-5" class="patch" id="oval:org.mitre.oval:def:15006" version="9">
  <metadata>
    <title>USN-1356-1 -- Linux kernel (OMAP4) vulnerabilities</title>
    <affected family="unix">
      <platform>Ubuntu 11.04</platform>
      <product>Linux</product>
    </affected>
    <reference ref_id="USN-1356-1" ref_url="https://lists.ubuntu.com/archives/ubuntu-security-announce/2012-February/001578.html" source="VENDOR" />
    <reference ref_id="CVE-2012-0038" ref_url="http://cve.mitre.org/cgi-bin/cvename.cgi?name=CVE-2012-0038" source="CVE" />
    <reference ref_id="CVE-2012-0044" ref_url="http://cve.mitre.org/cgi-bin/cvename.cgi?name=CVE-2012-0044" source="CVE" />
    <reference ref_id="CVE-2012-0207" ref_url="http://cve.mitre.org/cgi-bin/cvename.cgi?name=CVE-2012-0207" source="CVE" />
    <description>linux-ti-omap4: Linux kernel for OMAP4 Several security issues were fixed in the kernel.</description>
    <oval_repository>
      <dates>
        <submitted date="2012-03-31T03:11:26-05:00">
          <contributor organization="SecPod Technologies">SecPod Team</contributor>
        </submitted>
        <status_change date="2012-03-31T09:16:31.433-04:00">DRAFT</status_change>
        <status_change date="2012-04-16T04:06:33.412-04:00">INTERIM</status_change>
        <status_change date="2012-05-07T04:00:54.933-04:00">ACCEPTED</status_change>
        <modified comment="EDITED oval:org.mitre.oval:def:15006 - added CVE references; also made minor updates" date="2014-06-13T16:33:00.198-04:00">
          <contributor organization="ALTX-SOFT">Sergey Artykhov</contributor>
        </modified>
        <status_change date="2014-06-13T16:35:33.682-04:00">INTERIM</status_change>
        <status_change date="2014-06-30T04:05:20.763-04:00">ACCEPTED</status_change>
      </dates>
      <status>ACCEPTED</status>
      <min_schema_version>5.4</min_schema_version>
    </oval_repository>
  </metadata>
  <criteria>
    <extend_definition comment="Ubuntu 11.04 is installed" definition_ref="oval:org.mitre.oval:def:14150" />
    <criterion comment="Installed architecture is all" test_ref="oval:org.mitre.oval:tst:10881" />
    <criterion comment="linux-image-2.6.38-1209-omap4 DPKG is earlier than 2.6.38-1209.21" test_ref="oval:org.mitre.oval:tst:78403" />
  </criteria>
</definition>
=======
<oval-def:definition xmlns:oval-def="http://oval.mitre.org/XMLSchema/oval-definitions-5" class="patch" id="oval:org.mitre.oval:def:15006" version="9">
  <oval-def:metadata>
    <oval-def:title>USN-1356-1 -- Linux kernel (OMAP4) vulnerabilities</oval-def:title>
    <oval-def:affected family="unix">
      <oval-def:platform>Ubuntu 11.04</oval-def:platform>
      <oval-def:product>Linux</oval-def:product>
    </oval-def:affected>
    <oval-def:reference ref_id="USN-1356-1" ref_url="https://lists.ubuntu.com/archives/ubuntu-security-announce/2012-February/001593.html" source="VENDOR" />
    <oval-def:reference ref_id="CVE-2012-0038" ref_url="http://cve.mitre.org/cgi-bin/cvename.cgi?name=CVE-2012-0038" source="CVE" />
    <oval-def:reference ref_id="CVE-2012-0044" ref_url="http://cve.mitre.org/cgi-bin/cvename.cgi?name=CVE-2012-0044" source="CVE" />
    <oval-def:reference ref_id="CVE-2012-0207" ref_url="http://cve.mitre.org/cgi-bin/cvename.cgi?name=CVE-2012-0207" source="CVE" />
    <oval-def:description>linux-ti-omap4: Linux kernel for OMAP4 Several security issues were fixed in the kernel.</oval-def:description>
    <oval-def:oval_repository>
      <oval-def:dates>
        <oval-def:submitted date="2012-03-31T03:11:26-05:00">
          <oval-def:contributor organization="SecPod Technologies">SecPod Team</oval-def:contributor>
        </oval-def:submitted>
        <oval-def:status_change date="2012-03-31T09:16:31.433-04:00">DRAFT</oval-def:status_change>
        <oval-def:status_change date="2012-04-16T04:06:33.412-04:00">INTERIM</oval-def:status_change>
        <oval-def:status_change date="2012-05-07T04:00:54.933-04:00">ACCEPTED</oval-def:status_change>
        <oval-def:modified comment="EDITED oval:org.mitre.oval:def:15006 - added CVE references; also made minor updates" date="2014-06-13T16:33:00.198-04:00">
          <oval-def:contributor organization="ALTX-SOFT">Sergey Artykhov</oval-def:contributor>
        </oval-def:modified>
        <oval-def:status_change date="2014-06-13T16:35:33.682-04:00">INTERIM</oval-def:status_change>
        <oval-def:status_change date="2014-06-30T04:05:20.763-04:00">ACCEPTED</oval-def:status_change>
      </oval-def:dates>
      <oval-def:status>ACCEPTED</oval-def:status>
      <oval-def:min_schema_version>5.4</oval-def:min_schema_version>
    </oval-def:oval_repository>
  </oval-def:metadata>
  <oval-def:criteria>
    <oval-def:extend_definition comment="Ubuntu 11.04 is installed" definition_ref="oval:org.mitre.oval:def:14150" />
    <oval-def:criterion comment="Installed architecture is all" test_ref="oval:org.mitre.oval:tst:10881" />
    <oval-def:criterion comment="linux-image-2.6.38-1209-omap4 DPKG is earlier than 2.6.38-1209.21" test_ref="oval:org.mitre.oval:tst:78403" />
  </oval-def:criteria>
</oval-def:definition>
>>>>>>> 19a1a466
<|MERGE_RESOLUTION|>--- conflicted
+++ resolved
@@ -1,41 +1,3 @@
-<<<<<<< HEAD
-<definition xmlns="http://oval.mitre.org/XMLSchema/oval-definitions-5" class="patch" id="oval:org.mitre.oval:def:15006" version="9">
-  <metadata>
-    <title>USN-1356-1 -- Linux kernel (OMAP4) vulnerabilities</title>
-    <affected family="unix">
-      <platform>Ubuntu 11.04</platform>
-      <product>Linux</product>
-    </affected>
-    <reference ref_id="USN-1356-1" ref_url="https://lists.ubuntu.com/archives/ubuntu-security-announce/2012-February/001578.html" source="VENDOR" />
-    <reference ref_id="CVE-2012-0038" ref_url="http://cve.mitre.org/cgi-bin/cvename.cgi?name=CVE-2012-0038" source="CVE" />
-    <reference ref_id="CVE-2012-0044" ref_url="http://cve.mitre.org/cgi-bin/cvename.cgi?name=CVE-2012-0044" source="CVE" />
-    <reference ref_id="CVE-2012-0207" ref_url="http://cve.mitre.org/cgi-bin/cvename.cgi?name=CVE-2012-0207" source="CVE" />
-    <description>linux-ti-omap4: Linux kernel for OMAP4 Several security issues were fixed in the kernel.</description>
-    <oval_repository>
-      <dates>
-        <submitted date="2012-03-31T03:11:26-05:00">
-          <contributor organization="SecPod Technologies">SecPod Team</contributor>
-        </submitted>
-        <status_change date="2012-03-31T09:16:31.433-04:00">DRAFT</status_change>
-        <status_change date="2012-04-16T04:06:33.412-04:00">INTERIM</status_change>
-        <status_change date="2012-05-07T04:00:54.933-04:00">ACCEPTED</status_change>
-        <modified comment="EDITED oval:org.mitre.oval:def:15006 - added CVE references; also made minor updates" date="2014-06-13T16:33:00.198-04:00">
-          <contributor organization="ALTX-SOFT">Sergey Artykhov</contributor>
-        </modified>
-        <status_change date="2014-06-13T16:35:33.682-04:00">INTERIM</status_change>
-        <status_change date="2014-06-30T04:05:20.763-04:00">ACCEPTED</status_change>
-      </dates>
-      <status>ACCEPTED</status>
-      <min_schema_version>5.4</min_schema_version>
-    </oval_repository>
-  </metadata>
-  <criteria>
-    <extend_definition comment="Ubuntu 11.04 is installed" definition_ref="oval:org.mitre.oval:def:14150" />
-    <criterion comment="Installed architecture is all" test_ref="oval:org.mitre.oval:tst:10881" />
-    <criterion comment="linux-image-2.6.38-1209-omap4 DPKG is earlier than 2.6.38-1209.21" test_ref="oval:org.mitre.oval:tst:78403" />
-  </criteria>
-</definition>
-=======
 <oval-def:definition xmlns:oval-def="http://oval.mitre.org/XMLSchema/oval-definitions-5" class="patch" id="oval:org.mitre.oval:def:15006" version="9">
   <oval-def:metadata>
     <oval-def:title>USN-1356-1 -- Linux kernel (OMAP4) vulnerabilities</oval-def:title>
@@ -71,5 +33,4 @@
     <oval-def:criterion comment="Installed architecture is all" test_ref="oval:org.mitre.oval:tst:10881" />
     <oval-def:criterion comment="linux-image-2.6.38-1209-omap4 DPKG is earlier than 2.6.38-1209.21" test_ref="oval:org.mitre.oval:tst:78403" />
   </oval-def:criteria>
-</oval-def:definition>
->>>>>>> 19a1a466
+</oval-def:definition>