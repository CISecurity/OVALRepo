--- conflicted
+++ resolved
@@ -1,57 +1,3 @@
-<<<<<<< HEAD
-<definition xmlns="http://oval.mitre.org/XMLSchema/oval-definitions-5" class="patch" id="oval:org.mitre.oval:def:13867" version="8">
-  <metadata>
-    <title>USN-1110-1 -- kde4libs vulnerabilities</title>
-    <affected family="unix">
-      <platform>Ubuntu 10.10</platform>
-      <platform>Ubuntu 9.10</platform>
-      <platform>Ubuntu 10.04</platform>
-      <product>kde4libs</product>
-    </affected>
-    <reference ref_id="USN-1110-1" ref_url="https://lists.ubuntu.com/archives/ubuntu-security-announce/2011-April/001304.html" source="VENDOR" />
-    <reference ref_id="CVE-2011-1094" ref_url="http://cve.mitre.org/cgi-bin/cvename.cgi?name=CVE-2011-1094" source="CVE" />
-    <reference ref_id="CVE-2011-1168" ref_url="http://cve.mitre.org/cgi-bin/cvename.cgi?name=CVE-2011-1168" source="CVE" />
-    <description>kde4libs: KDE 4 core applications An attacker could send crafted input to Konqueror to view sensitive information.</description>
-    <oval_repository>
-      <dates>
-        <submitted date="2011-10-18T15:55:55">
-          <contributor organization="SecPod Technologies">SecPod Team</contributor>
-        </submitted>
-        <status_change date="2011-11-02T16:12:11.255-04:00">DRAFT</status_change>
-        <status_change date="2011-11-21T04:12:15.918-05:00">INTERIM</status_change>
-        <status_change date="2011-12-12T04:09:25.054-05:00">ACCEPTED</status_change>
-        <modified comment="EDITED oval:org.mitre.oval:def:13867 - added CVE references; also made minor updates" date="2014-06-13T17:40:00.258-04:00">
-          <contributor organization="ALTX-SOFT">Sergey Artykhov</contributor>
-        </modified>
-        <status_change date="2014-06-13T17:41:41.740-04:00">INTERIM</status_change>
-        <status_change date="2014-06-30T04:04:15.404-04:00">ACCEPTED</status_change>
-      </dates>
-      <status>ACCEPTED</status>
-      <min_schema_version>5.4</min_schema_version>
-    </oval_repository>
-  </metadata>
-  <criteria operator="OR">
-    <criteria comment="Release section" operator="AND">
-      <extend_definition comment="Ubuntu 10.10 is installed" definition_ref="oval:org.mitre.oval:def:13134" />
-      <criterion comment="Installed architecture is all" test_ref="oval:org.mitre.oval:tst:10881" />
-      <criteria comment="Packages section" operator="OR">
-        <criterion comment="libkio5 DPKG is earlier than 4:4.5.1-0ubuntu8.1" test_ref="oval:org.mitre.oval:tst:74684" />
-        <criterion comment="libkhtml5 DPKG is earlier than 4:4.5.1-0ubuntu8.1" test_ref="oval:org.mitre.oval:tst:74762" />
-      </criteria>
-    </criteria>
-    <criteria comment="Release section" operator="AND">
-      <extend_definition comment="Ubuntu 9.10 is installed" definition_ref="oval:org.mitre.oval:def:13079" />
-      <criterion comment="Installed architecture is all" test_ref="oval:org.mitre.oval:tst:10881" />
-      <criterion comment="kdelibs5 DPKG is earlier than 4:4.3.2-0ubuntu7.3" test_ref="oval:org.mitre.oval:tst:74419" />
-    </criteria>
-    <criteria comment="Release section" operator="AND">
-      <extend_definition comment="Ubuntu 10.04 is installed" definition_ref="oval:org.mitre.oval:def:13089" />
-      <criterion comment="Installed architecture is all" test_ref="oval:org.mitre.oval:tst:10881" />
-      <criterion comment="kdelibs5 DPKG is earlier than 4:4.4.5-0ubuntu1.1" test_ref="oval:org.mitre.oval:tst:74877" />
-    </criteria>
-  </criteria>
-</definition>
-=======
 <oval-def:definition xmlns:oval-def="http://oval.mitre.org/XMLSchema/oval-definitions-5" class="patch" id="oval:org.mitre.oval:def:13867" version="8">
   <oval-def:metadata>
     <oval-def:title>USN-1110-1 -- kde4libs vulnerabilities</oval-def:title>
@@ -103,5 +49,4 @@
       <oval-def:criterion comment="kdelibs5 DPKG is earlier than 4:4.4.5-0ubuntu1.1" test_ref="oval:org.mitre.oval:tst:74877" />
     </oval-def:criteria>
   </oval-def:criteria>
-</oval-def:definition>
->>>>>>> 19a1a466
+</oval-def:definition>