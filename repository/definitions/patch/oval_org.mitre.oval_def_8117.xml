<<<<<<< HEAD
<definition xmlns="http://oval.mitre.org/XMLSchema/oval-definitions-5" class="patch" id="oval:org.mitre.oval:def:8117" version="5">
  <metadata>
    <title>DSA-1787 linux-2.6.24 -- denial of service/privilege escalation/information leak</title>
    <affected family="unix">
      <platform>Debian GNU/Linux 4.0</platform>
      <product>linux-2.6.24</product>
    </affected>
    <reference ref_id="DSA-1787" ref_url="http://www.debian.org/security/2009/dsa-1787" source="DSA" />
    <description>Several vulnerabilities have been discovered in the Linux kernel that may lead to a denial of service or privilege escalation. The Common Vulnerabilities and Exposures project identifies the following problems: Bryn M. Reeves reported a denial of service in the NFS filesystem. Local users can trigger a kernel BUG() due to a race condition in the do_setlk function. Hugo Dias reported a DoS condition in the ATM subsystem that can be triggered by a local user by calling the svc_listen function twice on the same socket and reading /proc/net/atm/*vc. Helge Deller discovered a denial of service condition that allows local users on PA-RISC systems to crash a system by attempting to unwind a stack contiaining userspace addresses. Alan Cox discovered a lack of minimum timeouts on SG_IO requests, which allows local users of systems using ATA to cause a denial of service by forcing drives into PIO mode. Vlad Malov reported an issue on 64-bit MIPS systems where a local user could cause a system crash by crafing a malicious binary which makes o32 syscalls with a number less than 4000. Zvonimir Rakamaric reported an off-by-one error in the ib700wdt watchdog driver which allows local users to cause a buffer underflow by making a specially crafted WDIOC_SETTIMEOUT ioctl call. Chris Evans discovered a situation in which a child process can send an arbitrary signal to its parent. Christian Borntraeger discovered an issue effecting the alpha, mips, powerpc, s390 and sparc64 architectures that allows local users to cause a denial of service or potentially gain elevated privileges. Vegard Nossum discovered a memory leak in the keyctl subsystem that allows local users to cause a denial of service by consuming all of kernel memory. Wei Yongjun discovered a memory overflow in the SCTP implementation that can be triggered by remote users, permitting remote code execution. Duane Griffin provided a fix for an issue in the eCryptfs subsystem which allows local users to cause a denial of service (fault or memory corruption). Pavel Roskin provided a fix for an issue in the dell_rbu driver that allows a local user to cause a denial of service (oops) by reading 0 bytes from a sysfs entry. Roel Kluin discovered inverted logic in the skfddi driver that permits local, unprivileged users to reset the driver statistics. Clement LECIGNE discovered a bug in the sock_getsockopt function that may result in leaking sensitive kernel memory. Peter Kerwien discovered an issue in the ext4 filesystem that allows local users to cause a denial of service (kernel oops) during a resize operation. Roland McGrath discovered an issue on amd64 kernels that allows local users to circumvent system call audit configurations which filter based on the syscall numbers or argument details. Jiri Olsa discovered that a local user can cause a denial of service (system hang) using a SHM_INFO shmctl call on kernels compiled with CONFIG_SHMEM disabled. This issue does not affect prebuilt Debian kernels. Mikulas Patocka reported an issue in the console subsystem that allows a local user to cause memory corruption by selecting a small number of 3-byte UTF-8 characters. Shaohua Li reported an issue in the AGP subsystem that may allow local users to read sensitive kernel memory due to a leak of uninitialized memory. Benjamin Gilbert reported a local denial of service vulnerability in the KVM VMX implementation that allows local users to trigger an oops. Thomas Pollet reported an overflow in the af_rose implementation that allows remote attackers to retrieve uninitialized kernel memory that may contain sensitive data. Oleg Nesterov discovered an issue in the exit_notify function that allows local users to send an arbitrary signal to a process by running a program that modifies the exit_signal field and then uses an exec system call to launch a setuid application. Daniel Hokka Zakrisson discovered that a kill(-1) is permitted to reach processes outside of the current process namespace. Pavan Naregundi reported an issue in the CIFS filesystem code that allows remote users to overwrite memory via a long nativeFileSystem field in a Tree Connect response during mount.</description>
    <oval_repository>
      <dates>
        <submitted date="2009-12-15T20:12:10-05:00">
          <contributor organization="SecPod Technologies">SecPod Team</contributor>
        </submitted>
        <status_change date="2009-12-28T07:58:13.483-05:00">DRAFT</status_change>
        <status_change date="2010-01-18T04:04:20.930-05:00">INTERIM</status_change>
        <status_change date="2010-02-08T04:03:14.385-05:00">ACCEPTED</status_change>
      </dates>
      <status>ACCEPTED</status>
      <min_schema_version>5.4</min_schema_version>
    </oval_repository>
  </metadata>
  <criteria comment="Release section" operator="AND">
    <extend_definition comment="Debian 4.0 is installed" definition_ref="oval:org.mitre.oval:def:6461" />
    <criteria comment="Architecture section" operator="OR">
      <criteria comment="Architecture independent section" operator="AND">
        <criterion comment="all architecture" test_ref="oval:org.mitre.oval:tst:10881" />
        <criteria comment="Packages section" operator="OR">
          <criterion comment="linux-patch-debian-2.6.24 is earlier than 2.6.24-6~etchnhalf.8etch1" test_ref="oval:org.mitre.oval:tst:18034" />
          <criterion comment="linux-support-2.6.24-etchnhalf.1 is earlier than 2.6.24-6~etchnhalf.8etch1" test_ref="oval:org.mitre.oval:tst:18273" />
          <criterion comment="linux-doc-2.6.24 is earlier than 2.6.24-6~etchnhalf.8etch1" test_ref="oval:org.mitre.oval:tst:18331" />
          <criterion comment="linux-tree-2.6.24 is earlier than 2.6.24-6~etchnhalf.8etch1" test_ref="oval:org.mitre.oval:tst:18802" />
          <criterion comment="linux-source-2.6.24 is earlier than 2.6.24-6~etchnhalf.8etch1" test_ref="oval:org.mitre.oval:tst:18678" />
          <criterion comment="linux-manual-2.6.24 is earlier than 2.6.24-6~etchnhalf.8etch1" test_ref="oval:org.mitre.oval:tst:18850" />
        </criteria>
      </criteria>
      <criteria comment="Architecture dependent section" operator="AND">
        <criteria comment="Supported architectures section" operator="OR">
          <criterion comment="Installed architecture is s390" test_ref="oval:org.mitre.oval:tst:11024" />
        </criteria>
        <criteria comment="Packages section" operator="OR">
          <criterion comment="linux-image-2.6.24-etchnhalf.1-s390x DPKG is earlier than 2.6.24-6~etchnhalf.8etch1" test_ref="oval:org.mitre.oval:tst:18751" />
          <criterion comment="linux-headers-2.6.24-etchnhalf.1-s390 DPKG is earlier than 2.6.24-6~etchnhalf.8etch1" test_ref="oval:org.mitre.oval:tst:18804" />
          <criterion comment="linux-headers-2.6.24-etchnhalf.1-all-s390 DPKG is earlier than 2.6.24-6~etchnhalf.8etch1" test_ref="oval:org.mitre.oval:tst:18864" />
          <criterion comment="linux-image-2.6.24-etchnhalf.1-s390 DPKG is earlier than 2.6.24-6~etchnhalf.8etch1" test_ref="oval:org.mitre.oval:tst:18798" />
          <criterion comment="linux-image-2.6.24-etchnhalf.1-s390-tape DPKG is earlier than 2.6.24-6~etchnhalf.8etch1" test_ref="oval:org.mitre.oval:tst:18736" />
          <criterion comment="linux-headers-2.6.24-etchnhalf.1-all DPKG is earlier than 2.6.24-6~etchnhalf.8etch1" test_ref="oval:org.mitre.oval:tst:18190" />
          <criterion comment="linux-headers-2.6.24-etchnhalf.1-common DPKG is earlier than 2.6.24-6~etchnhalf.8etch1" test_ref="oval:org.mitre.oval:tst:18418" />
          <criterion comment="linux-headers-2.6.24-etchnhalf.1-s390x DPKG is earlier than 2.6.24-6~etchnhalf.8etch1" test_ref="oval:org.mitre.oval:tst:18612" />
        </criteria>
      </criteria>
      <criteria comment="Architecture dependent section" operator="AND">
        <criteria comment="Supported architectures section" operator="OR">
          <criterion comment="Installed architecture is amd64" test_ref="oval:org.mitre.oval:tst:10392" />
          <criterion comment="Installed architecture is i386" test_ref="oval:org.mitre.oval:tst:10864" />
        </criteria>
        <criteria comment="Packages section" operator="OR">
          <criterion comment="linux-headers-2.6.24-etchnhalf.1-amd64 DPKG is earlier than 2.6.24-6~etchnhalf.8etch1" test_ref="oval:org.mitre.oval:tst:18812" />
          <criterion comment="linux-headers-2.6.24-etchnhalf.1-common DPKG is earlier than 2.6.24-6~etchnhalf.8etch1" test_ref="oval:org.mitre.oval:tst:18704" />
          <criterion comment="linux-image-2.6.24-etchnhalf.1-amd64 DPKG is earlier than 2.6.24-6~etchnhalf.8etch1" test_ref="oval:org.mitre.oval:tst:18646" />
          <criterion comment="linux-headers-2.6.24-etchnhalf.1-all DPKG is earlier than 2.6.24-6~etchnhalf.8etch1" test_ref="oval:org.mitre.oval:tst:18440" />
        </criteria>
      </criteria>
      <criteria comment="Architecture depended section" operator="AND">
        <criteria comment="Supported platform section" operator="AND">
          <criterion comment="hppa architecture" test_ref="oval:org.mitre.oval:tst:11164" />
          <criteria comment="Packages section" operator="OR">
            <criterion comment="linux-image-2.6.24-etchnhalf.1-parisc64 DPKG is earlier than 2.6.24-6~etchnhalf.8etch1" test_ref="oval:org.mitre.oval:tst:18683" />
            <criterion comment="linux-image-2.6.24-etchnhalf.1-parisc-smp DPKG is earlier than 2.6.24-6~etchnhalf.8etch1" test_ref="oval:org.mitre.oval:tst:18484" />
            <criterion comment="linux-headers-2.6.24-etchnhalf.1-parisc-smp DPKG is earlier than 2.6.24-6~etchnhalf.8etch1" test_ref="oval:org.mitre.oval:tst:18994" />
            <criterion comment="linux-headers-2.6.24-etchnhalf.1-parisc DPKG is earlier than 2.6.24-6~etchnhalf.8etch1" test_ref="oval:org.mitre.oval:tst:18776" />
            <criterion comment="linux-image-2.6.24-etchnhalf.1-parisc DPKG is earlier than 2.6.24-6~etchnhalf.8etch1" test_ref="oval:org.mitre.oval:tst:18797" />
            <criterion comment="linux-headers-2.6.24-etchnhalf.1-all-hppa DPKG is earlier than 2.6.24-6~etchnhalf.8etch1" test_ref="oval:org.mitre.oval:tst:18973" />
            <criterion comment="linux-image-2.6.24-etchnhalf.1-parisc64-smp DPKG is earlier than 2.6.24-6~etchnhalf.8etch1" test_ref="oval:org.mitre.oval:tst:18937" />
            <criterion comment="linux-headers-2.6.24-etchnhalf.1-parisc64-smp DPKG is earlier than 2.6.24-6~etchnhalf.8etch1" test_ref="oval:org.mitre.oval:tst:18809" />
            <criterion comment="linux-headers-2.6.24-etchnhalf.1-all DPKG is earlier than 2.6.24-6~etchnhalf.8etch1" test_ref="oval:org.mitre.oval:tst:18475" />
            <criterion comment="linux-headers-2.6.24-etchnhalf.1-common DPKG is earlier than 2.6.24-6~etchnhalf.8etch1" test_ref="oval:org.mitre.oval:tst:18585" />
            <criterion comment="linux-headers-2.6.24-etchnhalf.1-parisc64 DPKG is earlier than 2.6.24-6~etchnhalf.8etch1" test_ref="oval:org.mitre.oval:tst:18923" />
          </criteria>
        </criteria>
      </criteria>
    </criteria>
  </criteria>
</definition>
=======
<oval-def:definition xmlns:oval-def="http://oval.mitre.org/XMLSchema/oval-definitions-5" class="patch" id="oval:org.mitre.oval:def:8117" version="5">
  <oval-def:metadata>
    <oval-def:title>DSA-1787 linux-2.6.24 -- denial of service/privilege escalation/information leak</oval-def:title>
    <oval-def:affected family="unix">
      <oval-def:platform>Debian GNU/Linux 4.0</oval-def:platform>
      <oval-def:product>linux-2.6.24</oval-def:product>
    </oval-def:affected>
    <oval-def:reference ref_id="DSA-1787" ref_url="http://www.debian.org/security/2009/dsa-1787" source="DSA" />
    <oval-def:description>Several vulnerabilities have been discovered in the Linux kernel that may lead to a denial of service or privilege escalation. The Common Vulnerabilities and Exposures project identifies the following problems: Bryn M. Reeves reported a denial of service in the NFS filesystem. Local users can trigger a kernel BUG() due to a race condition in the do_setlk function. Hugo Dias reported a DoS condition in the ATM subsystem that can be triggered by a local user by calling the svc_listen function twice on the same socket and reading /proc/net/atm/*vc. Helge Deller discovered a denial of service condition that allows local users on PA-RISC systems to crash a system by attempting to unwind a stack contiaining userspace addresses. Alan Cox discovered a lack of minimum timeouts on SG_IO requests, which allows local users of systems using ATA to cause a denial of service by forcing drives into PIO mode. Vlad Malov reported an issue on 64-bit MIPS systems where a local user could cause a system crash by crafing a malicious binary which makes o32 syscalls with a number less than 4000. Zvonimir Rakamaric reported an off-by-one error in the ib700wdt watchdog driver which allows local users to cause a buffer underflow by making a specially crafted WDIOC_SETTIMEOUT ioctl call. Chris Evans discovered a situation in which a child process can send an arbitrary signal to its parent. Christian Borntraeger discovered an issue effecting the alpha, mips, powerpc, s390 and sparc64 architectures that allows local users to cause a denial of service or potentially gain elevated privileges. Vegard Nossum discovered a memory leak in the keyctl subsystem that allows local users to cause a denial of service by consuming all of kernel memory. Wei Yongjun discovered a memory overflow in the SCTP implementation that can be triggered by remote users, permitting remote code execution. Duane Griffin provided a fix for an issue in the eCryptfs subsystem which allows local users to cause a denial of service (fault or memory corruption). Pavel Roskin provided a fix for an issue in the dell_rbu driver that allows a local user to cause a denial of service (oops) by reading 0 bytes from a sysfs entry. Roel Kluin discovered inverted logic in the skfddi driver that permits local, unprivileged users to reset the driver statistics. Clement LECIGNE discovered a bug in the sock_getsockopt function that may result in leaking sensitive kernel memory. Peter Kerwien discovered an issue in the ext4 filesystem that allows local users to cause a denial of service (kernel oops) during a resize operation. Roland McGrath discovered an issue on amd64 kernels that allows local users to circumvent system call audit configurations which filter based on the syscall numbers or argument details. Jiri Olsa discovered that a local user can cause a denial of service (system hang) using a SHM_INFO shmctl call on kernels compiled with CONFIG_SHMEM disabled. This issue does not affect prebuilt Debian kernels. Mikulas Patocka reported an issue in the console subsystem that allows a local user to cause memory corruption by selecting a small number of 3-byte UTF-8 characters. Shaohua Li reported an issue in the AGP subsystem that may allow local users to read sensitive kernel memory due to a leak of uninitialized memory. Benjamin Gilbert reported a local denial of service vulnerability in the KVM VMX implementation that allows local users to trigger an oops. Thomas Pollet reported an overflow in the af_rose implementation that allows remote attackers to retrieve uninitialized kernel memory that may contain sensitive data. Oleg Nesterov discovered an issue in the exit_notify function that allows local users to send an arbitrary signal to a process by running a program that modifies the exit_signal field and then uses an exec system call to launch a setuid application. Daniel Hokka Zakrisson discovered that a kill(-1) is permitted to reach processes outside of the current process namespace. Pavan Naregundi reported an issue in the CIFS filesystem code that allows remote users to overwrite memory via a long nativeFileSystem field in a Tree Connect response during mount.</oval-def:description>
    <oval-def:oval_repository>
      <oval-def:dates>
        <oval-def:submitted date="2009-12-15T20:12:10-05:00">
          <oval-def:contributor organization="SecPod Technologies">SecPod Team</oval-def:contributor>
        </oval-def:submitted>
        <oval-def:status_change date="2009-12-28T07:58:13.483-05:00">DRAFT</oval-def:status_change>
        <oval-def:status_change date="2010-01-18T04:04:20.930-05:00">INTERIM</oval-def:status_change>
        <oval-def:status_change date="2010-02-08T04:03:14.385-05:00">ACCEPTED</oval-def:status_change>
      </oval-def:dates>
      <oval-def:status>ACCEPTED</oval-def:status>
      <oval-def:min_schema_version>5.4</oval-def:min_schema_version>
    </oval-def:oval_repository>
  </oval-def:metadata>
  <oval-def:criteria comment="Release section" operator="AND">
    <oval-def:extend_definition comment="Debian GNU/Linux 4.0 is installed." definition_ref="oval:org.mitre.oval:def:6461" />
    <oval-def:criteria comment="Architecture section" operator="OR">
      <oval-def:criteria comment="Architecture independent section" operator="AND">
        <oval-def:criterion comment="Installed architecture is all" test_ref="oval:org.mitre.oval:tst:10881" />
        <oval-def:criteria comment="Packages section" operator="OR">
          <oval-def:criterion comment="linux-patch-debian-2.6.24 is earlier than 2.6.24-6~etchnhalf.8etch1" test_ref="oval:org.mitre.oval:tst:18034" />
          <oval-def:criterion comment="linux-support-2.6.24-etchnhalf.1 is earlier than 2.6.24-6~etchnhalf.8etch1" test_ref="oval:org.mitre.oval:tst:18273" />
          <oval-def:criterion comment="linux-doc-2.6.24 is earlier than 2.6.24-6~etchnhalf.8etch1" test_ref="oval:org.mitre.oval:tst:18331" />
          <oval-def:criterion comment="linux-tree-2.6.24 is earlier than 2.6.24-6~etchnhalf.8etch1" test_ref="oval:org.mitre.oval:tst:18802" />
          <oval-def:criterion comment="linux-source-2.6.24 is earlier than 2.6.24-6~etchnhalf.8etch1" test_ref="oval:org.mitre.oval:tst:18678" />
          <oval-def:criterion comment="linux-manual-2.6.24 is earlier than 2.6.24-6~etchnhalf.8etch1" test_ref="oval:org.mitre.oval:tst:18850" />
        </oval-def:criteria>
      </oval-def:criteria>
      <oval-def:criteria comment="Architecture dependent section" operator="AND">
        <oval-def:criteria comment="Supported architectures section" operator="OR">
          <oval-def:criterion comment="Installed architecture is s390" test_ref="oval:org.mitre.oval:tst:11024" />
        </oval-def:criteria>
        <oval-def:criteria comment="Packages section" operator="OR">
          <oval-def:criterion comment="linux-image-2.6.24-etchnhalf.1-s390x is earlier than 2.6.24-6~etchnhalf.8etch1" test_ref="oval:org.mitre.oval:tst:18751" />
          <oval-def:criterion comment="linux-headers-2.6.24-etchnhalf.1-s390 is earlier than 2.6.24-6~etchnhalf.8etch1" test_ref="oval:org.mitre.oval:tst:18804" />
          <oval-def:criterion comment="linux-headers-2.6.24-etchnhalf.1-all-s390 is earlier than 2.6.24-6~etchnhalf.8etch1" test_ref="oval:org.mitre.oval:tst:18864" />
          <oval-def:criterion comment="linux-image-2.6.24-etchnhalf.1-s390 is earlier than 2.6.24-6~etchnhalf.8etch1" test_ref="oval:org.mitre.oval:tst:18798" />
          <oval-def:criterion comment="linux-image-2.6.24-etchnhalf.1-s390-tape is earlier than 2.6.24-6~etchnhalf.8etch1" test_ref="oval:org.mitre.oval:tst:18736" />
          <oval-def:criterion comment="linux-headers-2.6.24-etchnhalf.1-all is earlier than 2.6.24-6~etchnhalf.8etch1" test_ref="oval:org.mitre.oval:tst:18190" />
          <oval-def:criterion comment="linux-headers-2.6.24-etchnhalf.1-common is earlier than 2.6.24-6~etchnhalf.8etch1" test_ref="oval:org.mitre.oval:tst:18418" />
          <oval-def:criterion comment="linux-headers-2.6.24-etchnhalf.1-s390x is earlier than 2.6.24-6~etchnhalf.8etch1" test_ref="oval:org.mitre.oval:tst:18612" />
        </oval-def:criteria>
      </oval-def:criteria>
      <oval-def:criteria comment="Architecture dependent section" operator="AND">
        <oval-def:criteria comment="Supported architectures section" operator="OR">
          <oval-def:criterion comment="Installed architecture is amd64" test_ref="oval:org.mitre.oval:tst:10392" />
          <oval-def:criterion comment="Installed architecture is i386" test_ref="oval:org.mitre.oval:tst:10864" />
        </oval-def:criteria>
        <oval-def:criteria comment="Packages section" operator="OR">
          <oval-def:criterion comment="linux-headers-2.6.24-etchnhalf.1-amd64 is earlier than 2.6.24-6~etchnhalf.8etch1" test_ref="oval:org.mitre.oval:tst:18812" />
          <oval-def:criterion comment="linux-headers-2.6.24-etchnhalf.1-common is earlier than 2.6.24-6~etchnhalf.8etch1" test_ref="oval:org.mitre.oval:tst:18704" />
          <oval-def:criterion comment="linux-image-2.6.24-etchnhalf.1-amd64 is earlier than 2.6.24-6~etchnhalf.8etch1" test_ref="oval:org.mitre.oval:tst:18646" />
          <oval-def:criterion comment="linux-headers-2.6.24-etchnhalf.1-all is earlier than 2.6.24-6~etchnhalf.8etch1" test_ref="oval:org.mitre.oval:tst:18440" />
        </oval-def:criteria>
      </oval-def:criteria>
      <oval-def:criteria comment="Architecture depended section" operator="AND">
        <oval-def:criteria comment="Supported platform section" operator="AND">
          <oval-def:criterion comment="Installed architecture is hppa" test_ref="oval:org.mitre.oval:tst:11164" />
          <oval-def:criteria comment="Packages section" operator="OR">
            <oval-def:criterion comment="linux-image-2.6.24-etchnhalf.1-parisc64 is earlier than 2.6.24-6~etchnhalf.8etch1" test_ref="oval:org.mitre.oval:tst:18683" />
            <oval-def:criterion comment="linux-image-2.6.24-etchnhalf.1-parisc-smp is earlier than 2.6.24-6~etchnhalf.8etch1" test_ref="oval:org.mitre.oval:tst:18484" />
            <oval-def:criterion comment="linux-headers-2.6.24-etchnhalf.1-parisc-smp is earlier than 2.6.24-6~etchnhalf.8etch1" test_ref="oval:org.mitre.oval:tst:18994" />
            <oval-def:criterion comment="linux-headers-2.6.24-etchnhalf.1-parisc is earlier than 2.6.24-6~etchnhalf.8etch1" test_ref="oval:org.mitre.oval:tst:18776" />
            <oval-def:criterion comment="linux-image-2.6.24-etchnhalf.1-parisc is earlier than 2.6.24-6~etchnhalf.8etch1" test_ref="oval:org.mitre.oval:tst:18797" />
            <oval-def:criterion comment="linux-headers-2.6.24-etchnhalf.1-all-hppa is earlier than 2.6.24-6~etchnhalf.8etch1" test_ref="oval:org.mitre.oval:tst:18973" />
            <oval-def:criterion comment="linux-image-2.6.24-etchnhalf.1-parisc64-smp is earlier than 2.6.24-6~etchnhalf.8etch1" test_ref="oval:org.mitre.oval:tst:18937" />
            <oval-def:criterion comment="linux-headers-2.6.24-etchnhalf.1-parisc64-smp is earlier than 2.6.24-6~etchnhalf.8etch1" test_ref="oval:org.mitre.oval:tst:18809" />
            <oval-def:criterion comment="linux-headers-2.6.24-etchnhalf.1-all is earlier than 2.6.24-6~etchnhalf.8etch1" test_ref="oval:org.mitre.oval:tst:18475" />
            <oval-def:criterion comment="linux-headers-2.6.24-etchnhalf.1-common is earlier than 2.6.24-6~etchnhalf.8etch1" test_ref="oval:org.mitre.oval:tst:18585" />
            <oval-def:criterion comment="linux-headers-2.6.24-etchnhalf.1-parisc64 is earlier than 2.6.24-6~etchnhalf.8etch1" test_ref="oval:org.mitre.oval:tst:18923" />
          </oval-def:criteria>
        </oval-def:criteria>
      </oval-def:criteria>
    </oval-def:criteria>
  </oval-def:criteria>
</oval-def:definition>
>>>>>>> 06dbe9a3
<|MERGE_RESOLUTION|>--- conflicted
+++ resolved
@@ -1,5 +1,4 @@
-<<<<<<< HEAD
-<definition xmlns="http://oval.mitre.org/XMLSchema/oval-definitions-5" class="patch" id="oval:org.mitre.oval:def:8117" version="5">
+<definition xmlns="http://oval.mitre.org/XMLSchema/oval-definitions-5" class="patch" id="oval:org.mitre.oval:def:8117" version="6">
   <metadata>
     <title>DSA-1787 linux-2.6.24 -- denial of service/privilege escalation/information leak</title>
     <affected family="unix">
@@ -18,14 +17,14 @@
         <status_change date="2010-02-08T04:03:14.385-05:00">ACCEPTED</status_change>
       </dates>
       <status>ACCEPTED</status>
-      <min_schema_version>5.4</min_schema_version>
+      <min_schema_version>5.10</min_schema_version>
     </oval_repository>
   </metadata>
   <criteria comment="Release section" operator="AND">
-    <extend_definition comment="Debian 4.0 is installed" definition_ref="oval:org.mitre.oval:def:6461" />
+    <extend_definition comment="Debian GNU/Linux 4.0 is installed." definition_ref="oval:org.mitre.oval:def:6461" />
     <criteria comment="Architecture section" operator="OR">
       <criteria comment="Architecture independent section" operator="AND">
-        <criterion comment="all architecture" test_ref="oval:org.mitre.oval:tst:10881" />
+        <criterion comment="Installed architecture is all" test_ref="oval:org.mitre.oval:tst:10881" />
         <criteria comment="Packages section" operator="OR">
           <criterion comment="linux-patch-debian-2.6.24 is earlier than 2.6.24-6~etchnhalf.8etch1" test_ref="oval:org.mitre.oval:tst:18034" />
           <criterion comment="linux-support-2.6.24-etchnhalf.1 is earlier than 2.6.24-6~etchnhalf.8etch1" test_ref="oval:org.mitre.oval:tst:18273" />
@@ -40,14 +39,14 @@
           <criterion comment="Installed architecture is s390" test_ref="oval:org.mitre.oval:tst:11024" />
         </criteria>
         <criteria comment="Packages section" operator="OR">
-          <criterion comment="linux-image-2.6.24-etchnhalf.1-s390x DPKG is earlier than 2.6.24-6~etchnhalf.8etch1" test_ref="oval:org.mitre.oval:tst:18751" />
-          <criterion comment="linux-headers-2.6.24-etchnhalf.1-s390 DPKG is earlier than 2.6.24-6~etchnhalf.8etch1" test_ref="oval:org.mitre.oval:tst:18804" />
-          <criterion comment="linux-headers-2.6.24-etchnhalf.1-all-s390 DPKG is earlier than 2.6.24-6~etchnhalf.8etch1" test_ref="oval:org.mitre.oval:tst:18864" />
-          <criterion comment="linux-image-2.6.24-etchnhalf.1-s390 DPKG is earlier than 2.6.24-6~etchnhalf.8etch1" test_ref="oval:org.mitre.oval:tst:18798" />
-          <criterion comment="linux-image-2.6.24-etchnhalf.1-s390-tape DPKG is earlier than 2.6.24-6~etchnhalf.8etch1" test_ref="oval:org.mitre.oval:tst:18736" />
-          <criterion comment="linux-headers-2.6.24-etchnhalf.1-all DPKG is earlier than 2.6.24-6~etchnhalf.8etch1" test_ref="oval:org.mitre.oval:tst:18190" />
-          <criterion comment="linux-headers-2.6.24-etchnhalf.1-common DPKG is earlier than 2.6.24-6~etchnhalf.8etch1" test_ref="oval:org.mitre.oval:tst:18418" />
-          <criterion comment="linux-headers-2.6.24-etchnhalf.1-s390x DPKG is earlier than 2.6.24-6~etchnhalf.8etch1" test_ref="oval:org.mitre.oval:tst:18612" />
+          <criterion comment="linux-image-2.6.24-etchnhalf.1-s390x is earlier than 2.6.24-6~etchnhalf.8etch1" test_ref="oval:org.mitre.oval:tst:18751" />
+          <criterion comment="linux-headers-2.6.24-etchnhalf.1-s390 is earlier than 2.6.24-6~etchnhalf.8etch1" test_ref="oval:org.mitre.oval:tst:18804" />
+          <criterion comment="linux-headers-2.6.24-etchnhalf.1-all-s390 is earlier than 2.6.24-6~etchnhalf.8etch1" test_ref="oval:org.mitre.oval:tst:18864" />
+          <criterion comment="linux-image-2.6.24-etchnhalf.1-s390 is earlier than 2.6.24-6~etchnhalf.8etch1" test_ref="oval:org.mitre.oval:tst:18798" />
+          <criterion comment="linux-image-2.6.24-etchnhalf.1-s390-tape is earlier than 2.6.24-6~etchnhalf.8etch1" test_ref="oval:org.mitre.oval:tst:18736" />
+          <criterion comment="linux-headers-2.6.24-etchnhalf.1-all is earlier than 2.6.24-6~etchnhalf.8etch1" test_ref="oval:org.mitre.oval:tst:18190" />
+          <criterion comment="linux-headers-2.6.24-etchnhalf.1-common is earlier than 2.6.24-6~etchnhalf.8etch1" test_ref="oval:org.mitre.oval:tst:18418" />
+          <criterion comment="linux-headers-2.6.24-etchnhalf.1-s390x is earlier than 2.6.24-6~etchnhalf.8etch1" test_ref="oval:org.mitre.oval:tst:18612" />
         </criteria>
       </criteria>
       <criteria comment="Architecture dependent section" operator="AND">
@@ -56,116 +55,30 @@
           <criterion comment="Installed architecture is i386" test_ref="oval:org.mitre.oval:tst:10864" />
         </criteria>
         <criteria comment="Packages section" operator="OR">
-          <criterion comment="linux-headers-2.6.24-etchnhalf.1-amd64 DPKG is earlier than 2.6.24-6~etchnhalf.8etch1" test_ref="oval:org.mitre.oval:tst:18812" />
-          <criterion comment="linux-headers-2.6.24-etchnhalf.1-common DPKG is earlier than 2.6.24-6~etchnhalf.8etch1" test_ref="oval:org.mitre.oval:tst:18704" />
-          <criterion comment="linux-image-2.6.24-etchnhalf.1-amd64 DPKG is earlier than 2.6.24-6~etchnhalf.8etch1" test_ref="oval:org.mitre.oval:tst:18646" />
-          <criterion comment="linux-headers-2.6.24-etchnhalf.1-all DPKG is earlier than 2.6.24-6~etchnhalf.8etch1" test_ref="oval:org.mitre.oval:tst:18440" />
+          <criterion comment="linux-headers-2.6.24-etchnhalf.1-amd64 is earlier than 2.6.24-6~etchnhalf.8etch1" test_ref="oval:org.mitre.oval:tst:18812" />
+          <criterion comment="linux-headers-2.6.24-etchnhalf.1-common is earlier than 2.6.24-6~etchnhalf.8etch1" test_ref="oval:org.mitre.oval:tst:18704" />
+          <criterion comment="linux-image-2.6.24-etchnhalf.1-amd64 is earlier than 2.6.24-6~etchnhalf.8etch1" test_ref="oval:org.mitre.oval:tst:18646" />
+          <criterion comment="linux-headers-2.6.24-etchnhalf.1-all is earlier than 2.6.24-6~etchnhalf.8etch1" test_ref="oval:org.mitre.oval:tst:18440" />
         </criteria>
       </criteria>
       <criteria comment="Architecture depended section" operator="AND">
         <criteria comment="Supported platform section" operator="AND">
-          <criterion comment="hppa architecture" test_ref="oval:org.mitre.oval:tst:11164" />
+          <criterion comment="Installed architecture is hppa" test_ref="oval:org.mitre.oval:tst:11164" />
           <criteria comment="Packages section" operator="OR">
-            <criterion comment="linux-image-2.6.24-etchnhalf.1-parisc64 DPKG is earlier than 2.6.24-6~etchnhalf.8etch1" test_ref="oval:org.mitre.oval:tst:18683" />
-            <criterion comment="linux-image-2.6.24-etchnhalf.1-parisc-smp DPKG is earlier than 2.6.24-6~etchnhalf.8etch1" test_ref="oval:org.mitre.oval:tst:18484" />
-            <criterion comment="linux-headers-2.6.24-etchnhalf.1-parisc-smp DPKG is earlier than 2.6.24-6~etchnhalf.8etch1" test_ref="oval:org.mitre.oval:tst:18994" />
-            <criterion comment="linux-headers-2.6.24-etchnhalf.1-parisc DPKG is earlier than 2.6.24-6~etchnhalf.8etch1" test_ref="oval:org.mitre.oval:tst:18776" />
-            <criterion comment="linux-image-2.6.24-etchnhalf.1-parisc DPKG is earlier than 2.6.24-6~etchnhalf.8etch1" test_ref="oval:org.mitre.oval:tst:18797" />
-            <criterion comment="linux-headers-2.6.24-etchnhalf.1-all-hppa DPKG is earlier than 2.6.24-6~etchnhalf.8etch1" test_ref="oval:org.mitre.oval:tst:18973" />
-            <criterion comment="linux-image-2.6.24-etchnhalf.1-parisc64-smp DPKG is earlier than 2.6.24-6~etchnhalf.8etch1" test_ref="oval:org.mitre.oval:tst:18937" />
-            <criterion comment="linux-headers-2.6.24-etchnhalf.1-parisc64-smp DPKG is earlier than 2.6.24-6~etchnhalf.8etch1" test_ref="oval:org.mitre.oval:tst:18809" />
-            <criterion comment="linux-headers-2.6.24-etchnhalf.1-all DPKG is earlier than 2.6.24-6~etchnhalf.8etch1" test_ref="oval:org.mitre.oval:tst:18475" />
-            <criterion comment="linux-headers-2.6.24-etchnhalf.1-common DPKG is earlier than 2.6.24-6~etchnhalf.8etch1" test_ref="oval:org.mitre.oval:tst:18585" />
-            <criterion comment="linux-headers-2.6.24-etchnhalf.1-parisc64 DPKG is earlier than 2.6.24-6~etchnhalf.8etch1" test_ref="oval:org.mitre.oval:tst:18923" />
+            <criterion comment="linux-image-2.6.24-etchnhalf.1-parisc64 is earlier than 2.6.24-6~etchnhalf.8etch1" test_ref="oval:org.mitre.oval:tst:18683" />
+            <criterion comment="linux-image-2.6.24-etchnhalf.1-parisc-smp is earlier than 2.6.24-6~etchnhalf.8etch1" test_ref="oval:org.mitre.oval:tst:18484" />
+            <criterion comment="linux-headers-2.6.24-etchnhalf.1-parisc-smp is earlier than 2.6.24-6~etchnhalf.8etch1" test_ref="oval:org.mitre.oval:tst:18994" />
+            <criterion comment="linux-headers-2.6.24-etchnhalf.1-parisc is earlier than 2.6.24-6~etchnhalf.8etch1" test_ref="oval:org.mitre.oval:tst:18776" />
+            <criterion comment="linux-image-2.6.24-etchnhalf.1-parisc is earlier than 2.6.24-6~etchnhalf.8etch1" test_ref="oval:org.mitre.oval:tst:18797" />
+            <criterion comment="linux-headers-2.6.24-etchnhalf.1-all-hppa is earlier than 2.6.24-6~etchnhalf.8etch1" test_ref="oval:org.mitre.oval:tst:18973" />
+            <criterion comment="linux-image-2.6.24-etchnhalf.1-parisc64-smp is earlier than 2.6.24-6~etchnhalf.8etch1" test_ref="oval:org.mitre.oval:tst:18937" />
+            <criterion comment="linux-headers-2.6.24-etchnhalf.1-parisc64-smp is earlier than 2.6.24-6~etchnhalf.8etch1" test_ref="oval:org.mitre.oval:tst:18809" />
+            <criterion comment="linux-headers-2.6.24-etchnhalf.1-all is earlier than 2.6.24-6~etchnhalf.8etch1" test_ref="oval:org.mitre.oval:tst:18475" />
+            <criterion comment="linux-headers-2.6.24-etchnhalf.1-common is earlier than 2.6.24-6~etchnhalf.8etch1" test_ref="oval:org.mitre.oval:tst:18585" />
+            <criterion comment="linux-headers-2.6.24-etchnhalf.1-parisc64 is earlier than 2.6.24-6~etchnhalf.8etch1" test_ref="oval:org.mitre.oval:tst:18923" />
           </criteria>
         </criteria>
       </criteria>
     </criteria>
   </criteria>
-</definition>
-=======
-<oval-def:definition xmlns:oval-def="http://oval.mitre.org/XMLSchema/oval-definitions-5" class="patch" id="oval:org.mitre.oval:def:8117" version="5">
-  <oval-def:metadata>
-    <oval-def:title>DSA-1787 linux-2.6.24 -- denial of service/privilege escalation/information leak</oval-def:title>
-    <oval-def:affected family="unix">
-      <oval-def:platform>Debian GNU/Linux 4.0</oval-def:platform>
-      <oval-def:product>linux-2.6.24</oval-def:product>
-    </oval-def:affected>
-    <oval-def:reference ref_id="DSA-1787" ref_url="http://www.debian.org/security/2009/dsa-1787" source="DSA" />
-    <oval-def:description>Several vulnerabilities have been discovered in the Linux kernel that may lead to a denial of service or privilege escalation. The Common Vulnerabilities and Exposures project identifies the following problems: Bryn M. Reeves reported a denial of service in the NFS filesystem. Local users can trigger a kernel BUG() due to a race condition in the do_setlk function. Hugo Dias reported a DoS condition in the ATM subsystem that can be triggered by a local user by calling the svc_listen function twice on the same socket and reading /proc/net/atm/*vc. Helge Deller discovered a denial of service condition that allows local users on PA-RISC systems to crash a system by attempting to unwind a stack contiaining userspace addresses. Alan Cox discovered a lack of minimum timeouts on SG_IO requests, which allows local users of systems using ATA to cause a denial of service by forcing drives into PIO mode. Vlad Malov reported an issue on 64-bit MIPS systems where a local user could cause a system crash by crafing a malicious binary which makes o32 syscalls with a number less than 4000. Zvonimir Rakamaric reported an off-by-one error in the ib700wdt watchdog driver which allows local users to cause a buffer underflow by making a specially crafted WDIOC_SETTIMEOUT ioctl call. Chris Evans discovered a situation in which a child process can send an arbitrary signal to its parent. Christian Borntraeger discovered an issue effecting the alpha, mips, powerpc, s390 and sparc64 architectures that allows local users to cause a denial of service or potentially gain elevated privileges. Vegard Nossum discovered a memory leak in the keyctl subsystem that allows local users to cause a denial of service by consuming all of kernel memory. Wei Yongjun discovered a memory overflow in the SCTP implementation that can be triggered by remote users, permitting remote code execution. Duane Griffin provided a fix for an issue in the eCryptfs subsystem which allows local users to cause a denial of service (fault or memory corruption). Pavel Roskin provided a fix for an issue in the dell_rbu driver that allows a local user to cause a denial of service (oops) by reading 0 bytes from a sysfs entry. Roel Kluin discovered inverted logic in the skfddi driver that permits local, unprivileged users to reset the driver statistics. Clement LECIGNE discovered a bug in the sock_getsockopt function that may result in leaking sensitive kernel memory. Peter Kerwien discovered an issue in the ext4 filesystem that allows local users to cause a denial of service (kernel oops) during a resize operation. Roland McGrath discovered an issue on amd64 kernels that allows local users to circumvent system call audit configurations which filter based on the syscall numbers or argument details. Jiri Olsa discovered that a local user can cause a denial of service (system hang) using a SHM_INFO shmctl call on kernels compiled with CONFIG_SHMEM disabled. This issue does not affect prebuilt Debian kernels. Mikulas Patocka reported an issue in the console subsystem that allows a local user to cause memory corruption by selecting a small number of 3-byte UTF-8 characters. Shaohua Li reported an issue in the AGP subsystem that may allow local users to read sensitive kernel memory due to a leak of uninitialized memory. Benjamin Gilbert reported a local denial of service vulnerability in the KVM VMX implementation that allows local users to trigger an oops. Thomas Pollet reported an overflow in the af_rose implementation that allows remote attackers to retrieve uninitialized kernel memory that may contain sensitive data. Oleg Nesterov discovered an issue in the exit_notify function that allows local users to send an arbitrary signal to a process by running a program that modifies the exit_signal field and then uses an exec system call to launch a setuid application. Daniel Hokka Zakrisson discovered that a kill(-1) is permitted to reach processes outside of the current process namespace. Pavan Naregundi reported an issue in the CIFS filesystem code that allows remote users to overwrite memory via a long nativeFileSystem field in a Tree Connect response during mount.</oval-def:description>
-    <oval-def:oval_repository>
-      <oval-def:dates>
-        <oval-def:submitted date="2009-12-15T20:12:10-05:00">
-          <oval-def:contributor organization="SecPod Technologies">SecPod Team</oval-def:contributor>
-        </oval-def:submitted>
-        <oval-def:status_change date="2009-12-28T07:58:13.483-05:00">DRAFT</oval-def:status_change>
-        <oval-def:status_change date="2010-01-18T04:04:20.930-05:00">INTERIM</oval-def:status_change>
-        <oval-def:status_change date="2010-02-08T04:03:14.385-05:00">ACCEPTED</oval-def:status_change>
-      </oval-def:dates>
-      <oval-def:status>ACCEPTED</oval-def:status>
-      <oval-def:min_schema_version>5.4</oval-def:min_schema_version>
-    </oval-def:oval_repository>
-  </oval-def:metadata>
-  <oval-def:criteria comment="Release section" operator="AND">
-    <oval-def:extend_definition comment="Debian GNU/Linux 4.0 is installed." definition_ref="oval:org.mitre.oval:def:6461" />
-    <oval-def:criteria comment="Architecture section" operator="OR">
-      <oval-def:criteria comment="Architecture independent section" operator="AND">
-        <oval-def:criterion comment="Installed architecture is all" test_ref="oval:org.mitre.oval:tst:10881" />
-        <oval-def:criteria comment="Packages section" operator="OR">
-          <oval-def:criterion comment="linux-patch-debian-2.6.24 is earlier than 2.6.24-6~etchnhalf.8etch1" test_ref="oval:org.mitre.oval:tst:18034" />
-          <oval-def:criterion comment="linux-support-2.6.24-etchnhalf.1 is earlier than 2.6.24-6~etchnhalf.8etch1" test_ref="oval:org.mitre.oval:tst:18273" />
-          <oval-def:criterion comment="linux-doc-2.6.24 is earlier than 2.6.24-6~etchnhalf.8etch1" test_ref="oval:org.mitre.oval:tst:18331" />
-          <oval-def:criterion comment="linux-tree-2.6.24 is earlier than 2.6.24-6~etchnhalf.8etch1" test_ref="oval:org.mitre.oval:tst:18802" />
-          <oval-def:criterion comment="linux-source-2.6.24 is earlier than 2.6.24-6~etchnhalf.8etch1" test_ref="oval:org.mitre.oval:tst:18678" />
-          <oval-def:criterion comment="linux-manual-2.6.24 is earlier than 2.6.24-6~etchnhalf.8etch1" test_ref="oval:org.mitre.oval:tst:18850" />
-        </oval-def:criteria>
-      </oval-def:criteria>
-      <oval-def:criteria comment="Architecture dependent section" operator="AND">
-        <oval-def:criteria comment="Supported architectures section" operator="OR">
-          <oval-def:criterion comment="Installed architecture is s390" test_ref="oval:org.mitre.oval:tst:11024" />
-        </oval-def:criteria>
-        <oval-def:criteria comment="Packages section" operator="OR">
-          <oval-def:criterion comment="linux-image-2.6.24-etchnhalf.1-s390x is earlier than 2.6.24-6~etchnhalf.8etch1" test_ref="oval:org.mitre.oval:tst:18751" />
-          <oval-def:criterion comment="linux-headers-2.6.24-etchnhalf.1-s390 is earlier than 2.6.24-6~etchnhalf.8etch1" test_ref="oval:org.mitre.oval:tst:18804" />
-          <oval-def:criterion comment="linux-headers-2.6.24-etchnhalf.1-all-s390 is earlier than 2.6.24-6~etchnhalf.8etch1" test_ref="oval:org.mitre.oval:tst:18864" />
-          <oval-def:criterion comment="linux-image-2.6.24-etchnhalf.1-s390 is earlier than 2.6.24-6~etchnhalf.8etch1" test_ref="oval:org.mitre.oval:tst:18798" />
-          <oval-def:criterion comment="linux-image-2.6.24-etchnhalf.1-s390-tape is earlier than 2.6.24-6~etchnhalf.8etch1" test_ref="oval:org.mitre.oval:tst:18736" />
-          <oval-def:criterion comment="linux-headers-2.6.24-etchnhalf.1-all is earlier than 2.6.24-6~etchnhalf.8etch1" test_ref="oval:org.mitre.oval:tst:18190" />
-          <oval-def:criterion comment="linux-headers-2.6.24-etchnhalf.1-common is earlier than 2.6.24-6~etchnhalf.8etch1" test_ref="oval:org.mitre.oval:tst:18418" />
-          <oval-def:criterion comment="linux-headers-2.6.24-etchnhalf.1-s390x is earlier than 2.6.24-6~etchnhalf.8etch1" test_ref="oval:org.mitre.oval:tst:18612" />
-        </oval-def:criteria>
-      </oval-def:criteria>
-      <oval-def:criteria comment="Architecture dependent section" operator="AND">
-        <oval-def:criteria comment="Supported architectures section" operator="OR">
-          <oval-def:criterion comment="Installed architecture is amd64" test_ref="oval:org.mitre.oval:tst:10392" />
-          <oval-def:criterion comment="Installed architecture is i386" test_ref="oval:org.mitre.oval:tst:10864" />
-        </oval-def:criteria>
-        <oval-def:criteria comment="Packages section" operator="OR">
-          <oval-def:criterion comment="linux-headers-2.6.24-etchnhalf.1-amd64 is earlier than 2.6.24-6~etchnhalf.8etch1" test_ref="oval:org.mitre.oval:tst:18812" />
-          <oval-def:criterion comment="linux-headers-2.6.24-etchnhalf.1-common is earlier than 2.6.24-6~etchnhalf.8etch1" test_ref="oval:org.mitre.oval:tst:18704" />
-          <oval-def:criterion comment="linux-image-2.6.24-etchnhalf.1-amd64 is earlier than 2.6.24-6~etchnhalf.8etch1" test_ref="oval:org.mitre.oval:tst:18646" />
-          <oval-def:criterion comment="linux-headers-2.6.24-etchnhalf.1-all is earlier than 2.6.24-6~etchnhalf.8etch1" test_ref="oval:org.mitre.oval:tst:18440" />
-        </oval-def:criteria>
-      </oval-def:criteria>
-      <oval-def:criteria comment="Architecture depended section" operator="AND">
-        <oval-def:criteria comment="Supported platform section" operator="AND">
-          <oval-def:criterion comment="Installed architecture is hppa" test_ref="oval:org.mitre.oval:tst:11164" />
-          <oval-def:criteria comment="Packages section" operator="OR">
-            <oval-def:criterion comment="linux-image-2.6.24-etchnhalf.1-parisc64 is earlier than 2.6.24-6~etchnhalf.8etch1" test_ref="oval:org.mitre.oval:tst:18683" />
-            <oval-def:criterion comment="linux-image-2.6.24-etchnhalf.1-parisc-smp is earlier than 2.6.24-6~etchnhalf.8etch1" test_ref="oval:org.mitre.oval:tst:18484" />
-            <oval-def:criterion comment="linux-headers-2.6.24-etchnhalf.1-parisc-smp is earlier than 2.6.24-6~etchnhalf.8etch1" test_ref="oval:org.mitre.oval:tst:18994" />
-            <oval-def:criterion comment="linux-headers-2.6.24-etchnhalf.1-parisc is earlier than 2.6.24-6~etchnhalf.8etch1" test_ref="oval:org.mitre.oval:tst:18776" />
-            <oval-def:criterion comment="linux-image-2.6.24-etchnhalf.1-parisc is earlier than 2.6.24-6~etchnhalf.8etch1" test_ref="oval:org.mitre.oval:tst:18797" />
-            <oval-def:criterion comment="linux-headers-2.6.24-etchnhalf.1-all-hppa is earlier than 2.6.24-6~etchnhalf.8etch1" test_ref="oval:org.mitre.oval:tst:18973" />
-            <oval-def:criterion comment="linux-image-2.6.24-etchnhalf.1-parisc64-smp is earlier than 2.6.24-6~etchnhalf.8etch1" test_ref="oval:org.mitre.oval:tst:18937" />
-            <oval-def:criterion comment="linux-headers-2.6.24-etchnhalf.1-parisc64-smp is earlier than 2.6.24-6~etchnhalf.8etch1" test_ref="oval:org.mitre.oval:tst:18809" />
-            <oval-def:criterion comment="linux-headers-2.6.24-etchnhalf.1-all is earlier than 2.6.24-6~etchnhalf.8etch1" test_ref="oval:org.mitre.oval:tst:18475" />
-            <oval-def:criterion comment="linux-headers-2.6.24-etchnhalf.1-common is earlier than 2.6.24-6~etchnhalf.8etch1" test_ref="oval:org.mitre.oval:tst:18585" />
-            <oval-def:criterion comment="linux-headers-2.6.24-etchnhalf.1-parisc64 is earlier than 2.6.24-6~etchnhalf.8etch1" test_ref="oval:org.mitre.oval:tst:18923" />
-          </oval-def:criteria>
-        </oval-def:criteria>
-      </oval-def:criteria>
-    </oval-def:criteria>
-  </oval-def:criteria>
-</oval-def:definition>
->>>>>>> 06dbe9a3
+</definition>