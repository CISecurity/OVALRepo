<<<<<<< HEAD
<definition xmlns="http://oval.mitre.org/XMLSchema/oval-definitions-5" class="patch" id="oval:org.mitre.oval:def:13927" version="11">
  <metadata>
    <title>USN-1127-1 -- usb-creator vulnerability</title>
    <affected family="unix">
      <platform>Ubuntu 10.10</platform>
      <platform>Ubuntu 10.04</platform>
      <product>usb-creator</product>
    </affected>
    <reference ref_id="USN-1127-1" ref_url="https://lists.ubuntu.com/archives/ubuntu-security-announce/2011-May/001321.html" source="VENDOR" />
    <reference ref_id="CVE-2011-1828" ref_url="http://cve.mitre.org/cgi-bin/cvename.cgi?name=CVE-2011-1828" source="CVE" />
    <description>usb-creator: create a startup disk using a CD or disc image An attacker could use usb-creator to unmount arbitrary disks or perform other unauthorized disk operations.</description>
    <oval_repository>
      <dates>
        <submitted date="2011-10-18T15:55:55">
          <contributor organization="SecPod Technologies">SecPod Team</contributor>
        </submitted>
        <status_change date="2011-11-02T16:12:10.360-04:00">DRAFT</status_change>
        <status_change date="2011-11-21T04:12:37.775-05:00">INTERIM</status_change>
        <status_change date="2011-12-12T04:09:47.992-05:00">ACCEPTED</status_change>
        <modified comment="EDITED oval:org.mitre.oval:ste:15740 - We have found 214 dpkginfo_states with incorrect evr (missed RELEASE in form &quot;EPOCH:VERSION-RELEASE&quot;)" date="2014-03-21T13:26:00.697-04:00">
          <contributor organization="ALTX-SOFT">Sergey Artykhov</contributor>
        </modified>
        <status_change date="2014-03-21T13:27:31.833-04:00">INTERIM</status_change>
        <status_change date="2014-04-07T04:00:32.024-04:00">ACCEPTED</status_change>
        <modified comment="EDITED oval:org.mitre.oval:def:13927 - added CVE references; also made minor updates" date="2014-06-13T17:32:00.342-04:00">
          <contributor organization="ALTX-SOFT">Sergey Artykhov</contributor>
        </modified>
        <status_change date="2014-06-13T17:33:58.582-04:00">INTERIM</status_change>
        <status_change date="2014-06-30T04:04:25.997-04:00">ACCEPTED</status_change>
      </dates>
      <status>ACCEPTED</status>
      <min_schema_version>5.4</min_schema_version>
    </oval_repository>
  </metadata>
  <criteria operator="OR">
    <criteria comment="Release section" operator="AND">
      <extend_definition comment="Ubuntu 10.10 is installed" definition_ref="oval:org.mitre.oval:def:13134" />
      <criterion comment="Installed architecture is all" test_ref="oval:org.mitre.oval:tst:10881" />
      <criterion comment="usb-creator-common DPKG is earlier than 0.2.25.3" test_ref="oval:org.mitre.oval:tst:74746" />
    </criteria>
    <criteria comment="Release section" operator="AND">
      <extend_definition comment="Ubuntu 10.04 is installed" definition_ref="oval:org.mitre.oval:def:13089" />
      <criterion comment="Installed architecture is all" test_ref="oval:org.mitre.oval:tst:10881" />
      <criterion comment="usb-creator-common DPKG is earlier than 0.2.22.3" test_ref="oval:org.mitre.oval:tst:74149" />
    </criteria>
  </criteria>
</definition>
=======
<oval-def:definition xmlns:oval-def="http://oval.mitre.org/XMLSchema/oval-definitions-5" class="patch" id="oval:org.mitre.oval:def:13927" version="11">
  <oval-def:metadata>
    <oval-def:title>USN-1127-1 -- usb-creator vulnerability</oval-def:title>
    <oval-def:affected family="unix">
      <oval-def:platform>Ubuntu 10.10</oval-def:platform>
      <oval-def:platform>Ubuntu 10.04</oval-def:platform>
      <oval-def:product>usb-creator</oval-def:product>
    </oval-def:affected>
    <oval-def:reference ref_id="USN-1127-1" ref_url="https://lists.ubuntu.com/archives/ubuntu-security-announce/2011-May/001336.html" source="VENDOR" />
    <oval-def:reference ref_id="CVE-2011-1828" ref_url="http://cve.mitre.org/cgi-bin/cvename.cgi?name=CVE-2011-1828" source="CVE" />
    <oval-def:description>usb-creator: create a startup disk using a CD or disc image An attacker could use usb-creator to unmount arbitrary disks or perform other unauthorized disk operations.</oval-def:description>
    <oval-def:oval_repository>
      <oval-def:dates>
        <oval-def:submitted date="2011-10-18T15:55:55">
          <oval-def:contributor organization="SecPod Technologies">SecPod Team</oval-def:contributor>
        </oval-def:submitted>
        <oval-def:status_change date="2011-11-02T16:12:10.360-04:00">DRAFT</oval-def:status_change>
        <oval-def:status_change date="2011-11-21T04:12:37.775-05:00">INTERIM</oval-def:status_change>
        <oval-def:status_change date="2011-12-12T04:09:47.992-05:00">ACCEPTED</oval-def:status_change>
        <oval-def:modified comment="EDITED oval:org.mitre.oval:ste:15740 - We have found 214 dpkginfo_states with incorrect evr (missed RELEASE in form &quot;EPOCH:VERSION-RELEASE&quot;)" date="2014-03-21T13:26:00.697-04:00">
          <oval-def:contributor organization="ALTX-SOFT">Sergey Artykhov</oval-def:contributor>
        </oval-def:modified>
        <oval-def:status_change date="2014-03-21T13:27:31.833-04:00">INTERIM</oval-def:status_change>
        <oval-def:status_change date="2014-04-07T04:00:32.024-04:00">ACCEPTED</oval-def:status_change>
        <oval-def:modified comment="EDITED oval:org.mitre.oval:def:13927 - added CVE references; also made minor updates" date="2014-06-13T17:32:00.342-04:00">
          <oval-def:contributor organization="ALTX-SOFT">Sergey Artykhov</oval-def:contributor>
        </oval-def:modified>
        <oval-def:status_change date="2014-06-13T17:33:58.582-04:00">INTERIM</oval-def:status_change>
        <oval-def:status_change date="2014-06-30T04:04:25.997-04:00">ACCEPTED</oval-def:status_change>
      </oval-def:dates>
      <oval-def:status>ACCEPTED</oval-def:status>
      <oval-def:min_schema_version>5.4</oval-def:min_schema_version>
    </oval-def:oval_repository>
  </oval-def:metadata>
  <oval-def:criteria operator="OR">
    <oval-def:criteria comment="Release section" operator="AND">
      <oval-def:extend_definition comment="Ubuntu 10.10 is installed" definition_ref="oval:org.mitre.oval:def:13134" />
      <oval-def:criterion comment="Installed architecture is all" test_ref="oval:org.mitre.oval:tst:10881" />
      <oval-def:criterion comment="usb-creator-common DPKG is earlier than 0.2.25.3" test_ref="oval:org.mitre.oval:tst:74746" />
    </oval-def:criteria>
    <oval-def:criteria comment="Release section" operator="AND">
      <oval-def:extend_definition comment="Ubuntu 10.04 is installed" definition_ref="oval:org.mitre.oval:def:13089" />
      <oval-def:criterion comment="Installed architecture is all" test_ref="oval:org.mitre.oval:tst:10881" />
      <oval-def:criterion comment="usb-creator-common DPKG is earlier than 0.2.22.3" test_ref="oval:org.mitre.oval:tst:74149" />
    </oval-def:criteria>
  </oval-def:criteria>
</oval-def:definition>
>>>>>>> 19a1a466
<|MERGE_RESOLUTION|>--- conflicted
+++ resolved
@@ -1,52 +1,3 @@
-<<<<<<< HEAD
-<definition xmlns="http://oval.mitre.org/XMLSchema/oval-definitions-5" class="patch" id="oval:org.mitre.oval:def:13927" version="11">
-  <metadata>
-    <title>USN-1127-1 -- usb-creator vulnerability</title>
-    <affected family="unix">
-      <platform>Ubuntu 10.10</platform>
-      <platform>Ubuntu 10.04</platform>
-      <product>usb-creator</product>
-    </affected>
-    <reference ref_id="USN-1127-1" ref_url="https://lists.ubuntu.com/archives/ubuntu-security-announce/2011-May/001321.html" source="VENDOR" />
-    <reference ref_id="CVE-2011-1828" ref_url="http://cve.mitre.org/cgi-bin/cvename.cgi?name=CVE-2011-1828" source="CVE" />
-    <description>usb-creator: create a startup disk using a CD or disc image An attacker could use usb-creator to unmount arbitrary disks or perform other unauthorized disk operations.</description>
-    <oval_repository>
-      <dates>
-        <submitted date="2011-10-18T15:55:55">
-          <contributor organization="SecPod Technologies">SecPod Team</contributor>
-        </submitted>
-        <status_change date="2011-11-02T16:12:10.360-04:00">DRAFT</status_change>
-        <status_change date="2011-11-21T04:12:37.775-05:00">INTERIM</status_change>
-        <status_change date="2011-12-12T04:09:47.992-05:00">ACCEPTED</status_change>
-        <modified comment="EDITED oval:org.mitre.oval:ste:15740 - We have found 214 dpkginfo_states with incorrect evr (missed RELEASE in form &quot;EPOCH:VERSION-RELEASE&quot;)" date="2014-03-21T13:26:00.697-04:00">
-          <contributor organization="ALTX-SOFT">Sergey Artykhov</contributor>
-        </modified>
-        <status_change date="2014-03-21T13:27:31.833-04:00">INTERIM</status_change>
-        <status_change date="2014-04-07T04:00:32.024-04:00">ACCEPTED</status_change>
-        <modified comment="EDITED oval:org.mitre.oval:def:13927 - added CVE references; also made minor updates" date="2014-06-13T17:32:00.342-04:00">
-          <contributor organization="ALTX-SOFT">Sergey Artykhov</contributor>
-        </modified>
-        <status_change date="2014-06-13T17:33:58.582-04:00">INTERIM</status_change>
-        <status_change date="2014-06-30T04:04:25.997-04:00">ACCEPTED</status_change>
-      </dates>
-      <status>ACCEPTED</status>
-      <min_schema_version>5.4</min_schema_version>
-    </oval_repository>
-  </metadata>
-  <criteria operator="OR">
-    <criteria comment="Release section" operator="AND">
-      <extend_definition comment="Ubuntu 10.10 is installed" definition_ref="oval:org.mitre.oval:def:13134" />
-      <criterion comment="Installed architecture is all" test_ref="oval:org.mitre.oval:tst:10881" />
-      <criterion comment="usb-creator-common DPKG is earlier than 0.2.25.3" test_ref="oval:org.mitre.oval:tst:74746" />
-    </criteria>
-    <criteria comment="Release section" operator="AND">
-      <extend_definition comment="Ubuntu 10.04 is installed" definition_ref="oval:org.mitre.oval:def:13089" />
-      <criterion comment="Installed architecture is all" test_ref="oval:org.mitre.oval:tst:10881" />
-      <criterion comment="usb-creator-common DPKG is earlier than 0.2.22.3" test_ref="oval:org.mitre.oval:tst:74149" />
-    </criteria>
-  </criteria>
-</definition>
-=======
 <oval-def:definition xmlns:oval-def="http://oval.mitre.org/XMLSchema/oval-definitions-5" class="patch" id="oval:org.mitre.oval:def:13927" version="11">
   <oval-def:metadata>
     <oval-def:title>USN-1127-1 -- usb-creator vulnerability</oval-def:title>
@@ -93,5 +44,4 @@
       <oval-def:criterion comment="usb-creator-common DPKG is earlier than 0.2.22.3" test_ref="oval:org.mitre.oval:tst:74149" />
     </oval-def:criteria>
   </oval-def:criteria>
-</oval-def:definition>
->>>>>>> 19a1a466
+</oval-def:definition>