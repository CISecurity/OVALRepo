<<<<<<< HEAD
<definition xmlns="http://oval.mitre.org/XMLSchema/oval-definitions-5" class="patch" id="oval:org.mitre.oval:def:15345" version="9">
  <metadata>
    <title>USN-1314-1 -- Python 3 vulnerabilities</title>
    <affected family="unix">
      <platform>Ubuntu 11.04</platform>
      <platform>Ubuntu 10.04</platform>
      <platform>Ubuntu 10.10</platform>
      <product>Python</product>
    </affected>
    <reference ref_id="USN-1314-1" ref_url="https://lists.ubuntu.com/archives/ubuntu-security-announce/2011-December/001533.html" source="VENDOR" />
    <reference ref_id="CVE-2010-3493" ref_url="http://cve.mitre.org/cgi-bin/cvename.cgi?name=CVE-2010-3493" source="CVE" />
    <reference ref_id="CVE-2011-1521" ref_url="http://cve.mitre.org/cgi-bin/cvename.cgi?name=CVE-2011-1521" source="CVE" />
    <description>python3.1: An interactive high-level object-oriented language - python3.2: An interactive high-level object-oriented language Applications using certain Python 3 modules could be made to crash or expose sensitive information over the network.</description>
    <oval_repository>
      <dates>
        <submitted date="2012-03-31T03:11:26-05:00">
          <contributor organization="SecPod Technologies">SecPod Team</contributor>
        </submitted>
        <status_change date="2012-03-31T09:16:07.130-04:00">DRAFT</status_change>
        <status_change date="2012-04-16T04:07:32.455-04:00">INTERIM</status_change>
        <status_change date="2012-05-07T04:02:00.147-04:00">ACCEPTED</status_change>
        <modified comment="EDITED oval:org.mitre.oval:def:15345 - added CVE references; also made minor updates" date="2014-06-13T16:29:00.177-04:00">
          <contributor organization="ALTX-SOFT">Sergey Artykhov</contributor>
        </modified>
        <status_change date="2014-06-13T16:31:49.465-04:00">INTERIM</status_change>
        <status_change date="2014-06-30T04:05:41.333-04:00">ACCEPTED</status_change>
      </dates>
      <status>ACCEPTED</status>
      <min_schema_version>5.4</min_schema_version>
    </oval_repository>
  </metadata>
  <criteria operator="OR">
    <criteria comment="Release section" operator="AND">
      <extend_definition comment="Ubuntu 11.04 is installed" definition_ref="oval:org.mitre.oval:def:14150" />
      <criterion comment="Installed architecture is all" test_ref="oval:org.mitre.oval:tst:10881" />
      <criteria comment="Packages section" operator="OR">
        <criterion comment="python3.1-minimal DPKG is earlier than 3.1.3-1ubuntu1.1" test_ref="oval:org.mitre.oval:tst:78634" />
        <criterion comment="python3.2-minimal DPKG is earlier than 3.2-1ubuntu1.1" test_ref="oval:org.mitre.oval:tst:78894" />
      </criteria>
    </criteria>
    <criteria comment="Release section" operator="AND">
      <extend_definition comment="Ubuntu 10.04 is installed" definition_ref="oval:org.mitre.oval:def:13089" />
      <criterion comment="Installed architecture is all" test_ref="oval:org.mitre.oval:tst:10881" />
      <criterion comment="python3.1-minimal DPKG is earlier than 3.1.2-0ubuntu3.1" test_ref="oval:org.mitre.oval:tst:78861" />
    </criteria>
    <criteria comment="Release section" operator="AND">
      <extend_definition comment="Ubuntu 10.10 is installed" definition_ref="oval:org.mitre.oval:def:13134" />
      <criterion comment="Installed architecture is all" test_ref="oval:org.mitre.oval:tst:10881" />
      <criterion comment="python3.1-minimal DPKG is earlier than 3.1.2+20100915-0ubuntu4.1" test_ref="oval:org.mitre.oval:tst:78163" />
    </criteria>
  </criteria>
</definition>
=======
<oval-def:definition xmlns:oval-def="http://oval.mitre.org/XMLSchema/oval-definitions-5" class="patch" id="oval:org.mitre.oval:def:15345" version="9">
  <oval-def:metadata>
    <oval-def:title>USN-1314-1 -- Python 3 vulnerabilities</oval-def:title>
    <oval-def:affected family="unix">
      <oval-def:platform>Ubuntu 11.04</oval-def:platform>
      <oval-def:platform>Ubuntu 10.04</oval-def:platform>
      <oval-def:platform>Ubuntu 10.10</oval-def:platform>
      <oval-def:product>Python</oval-def:product>
    </oval-def:affected>
    <oval-def:reference ref_id="USN-1314-1" ref_url="https://lists.ubuntu.com/archives/ubuntu-security-announce/2011-December/001548.html" source="VENDOR" />
    <oval-def:reference ref_id="CVE-2010-3493" ref_url="http://cve.mitre.org/cgi-bin/cvename.cgi?name=CVE-2010-3493" source="CVE" />
    <oval-def:reference ref_id="CVE-2011-1521" ref_url="http://cve.mitre.org/cgi-bin/cvename.cgi?name=CVE-2011-1521" source="CVE" />
    <oval-def:description>python3.1: An interactive high-level object-oriented language - python3.2: An interactive high-level object-oriented language Applications using certain Python 3 modules could be made to crash or expose sensitive information over the network.</oval-def:description>
    <oval-def:oval_repository>
      <oval-def:dates>
        <oval-def:submitted date="2012-03-31T03:11:26-05:00">
          <oval-def:contributor organization="SecPod Technologies">SecPod Team</oval-def:contributor>
        </oval-def:submitted>
        <oval-def:status_change date="2012-03-31T09:16:07.130-04:00">DRAFT</oval-def:status_change>
        <oval-def:status_change date="2012-04-16T04:07:32.455-04:00">INTERIM</oval-def:status_change>
        <oval-def:status_change date="2012-05-07T04:02:00.147-04:00">ACCEPTED</oval-def:status_change>
        <oval-def:modified comment="EDITED oval:org.mitre.oval:def:15345 - added CVE references; also made minor updates" date="2014-06-13T16:29:00.177-04:00">
          <oval-def:contributor organization="ALTX-SOFT">Sergey Artykhov</oval-def:contributor>
        </oval-def:modified>
        <oval-def:status_change date="2014-06-13T16:31:49.465-04:00">INTERIM</oval-def:status_change>
        <oval-def:status_change date="2014-06-30T04:05:41.333-04:00">ACCEPTED</oval-def:status_change>
      </oval-def:dates>
      <oval-def:status>ACCEPTED</oval-def:status>
      <oval-def:min_schema_version>5.4</oval-def:min_schema_version>
    </oval-def:oval_repository>
  </oval-def:metadata>
  <oval-def:criteria operator="OR">
    <oval-def:criteria comment="Release section" operator="AND">
      <oval-def:extend_definition comment="Ubuntu 11.04 is installed" definition_ref="oval:org.mitre.oval:def:14150" />
      <oval-def:criterion comment="Installed architecture is all" test_ref="oval:org.mitre.oval:tst:10881" />
      <oval-def:criteria comment="Packages section" operator="OR">
        <oval-def:criterion comment="python3.1-minimal DPKG is earlier than 3.1.3-1ubuntu1.1" test_ref="oval:org.mitre.oval:tst:78634" />
        <oval-def:criterion comment="python3.2-minimal DPKG is earlier than 3.2-1ubuntu1.1" test_ref="oval:org.mitre.oval:tst:78894" />
      </oval-def:criteria>
    </oval-def:criteria>
    <oval-def:criteria comment="Release section" operator="AND">
      <oval-def:extend_definition comment="Ubuntu 10.04 is installed" definition_ref="oval:org.mitre.oval:def:13089" />
      <oval-def:criterion comment="Installed architecture is all" test_ref="oval:org.mitre.oval:tst:10881" />
      <oval-def:criterion comment="python3.1-minimal DPKG is earlier than 3.1.2-0ubuntu3.1" test_ref="oval:org.mitre.oval:tst:78861" />
    </oval-def:criteria>
    <oval-def:criteria comment="Release section" operator="AND">
      <oval-def:extend_definition comment="Ubuntu 10.10 is installed" definition_ref="oval:org.mitre.oval:def:13134" />
      <oval-def:criterion comment="Installed architecture is all" test_ref="oval:org.mitre.oval:tst:10881" />
      <oval-def:criterion comment="python3.1-minimal DPKG is earlier than 3.1.2+20100915-0ubuntu4.1" test_ref="oval:org.mitre.oval:tst:78163" />
    </oval-def:criteria>
  </oval-def:criteria>
</oval-def:definition>
>>>>>>> 19a1a466
<|MERGE_RESOLUTION|>--- conflicted
+++ resolved
@@ -1,57 +1,3 @@
-<<<<<<< HEAD
-<definition xmlns="http://oval.mitre.org/XMLSchema/oval-definitions-5" class="patch" id="oval:org.mitre.oval:def:15345" version="9">
-  <metadata>
-    <title>USN-1314-1 -- Python 3 vulnerabilities</title>
-    <affected family="unix">
-      <platform>Ubuntu 11.04</platform>
-      <platform>Ubuntu 10.04</platform>
-      <platform>Ubuntu 10.10</platform>
-      <product>Python</product>
-    </affected>
-    <reference ref_id="USN-1314-1" ref_url="https://lists.ubuntu.com/archives/ubuntu-security-announce/2011-December/001533.html" source="VENDOR" />
-    <reference ref_id="CVE-2010-3493" ref_url="http://cve.mitre.org/cgi-bin/cvename.cgi?name=CVE-2010-3493" source="CVE" />
-    <reference ref_id="CVE-2011-1521" ref_url="http://cve.mitre.org/cgi-bin/cvename.cgi?name=CVE-2011-1521" source="CVE" />
-    <description>python3.1: An interactive high-level object-oriented language - python3.2: An interactive high-level object-oriented language Applications using certain Python 3 modules could be made to crash or expose sensitive information over the network.</description>
-    <oval_repository>
-      <dates>
-        <submitted date="2012-03-31T03:11:26-05:00">
-          <contributor organization="SecPod Technologies">SecPod Team</contributor>
-        </submitted>
-        <status_change date="2012-03-31T09:16:07.130-04:00">DRAFT</status_change>
-        <status_change date="2012-04-16T04:07:32.455-04:00">INTERIM</status_change>
-        <status_change date="2012-05-07T04:02:00.147-04:00">ACCEPTED</status_change>
-        <modified comment="EDITED oval:org.mitre.oval:def:15345 - added CVE references; also made minor updates" date="2014-06-13T16:29:00.177-04:00">
-          <contributor organization="ALTX-SOFT">Sergey Artykhov</contributor>
-        </modified>
-        <status_change date="2014-06-13T16:31:49.465-04:00">INTERIM</status_change>
-        <status_change date="2014-06-30T04:05:41.333-04:00">ACCEPTED</status_change>
-      </dates>
-      <status>ACCEPTED</status>
-      <min_schema_version>5.4</min_schema_version>
-    </oval_repository>
-  </metadata>
-  <criteria operator="OR">
-    <criteria comment="Release section" operator="AND">
-      <extend_definition comment="Ubuntu 11.04 is installed" definition_ref="oval:org.mitre.oval:def:14150" />
-      <criterion comment="Installed architecture is all" test_ref="oval:org.mitre.oval:tst:10881" />
-      <criteria comment="Packages section" operator="OR">
-        <criterion comment="python3.1-minimal DPKG is earlier than 3.1.3-1ubuntu1.1" test_ref="oval:org.mitre.oval:tst:78634" />
-        <criterion comment="python3.2-minimal DPKG is earlier than 3.2-1ubuntu1.1" test_ref="oval:org.mitre.oval:tst:78894" />
-      </criteria>
-    </criteria>
-    <criteria comment="Release section" operator="AND">
-      <extend_definition comment="Ubuntu 10.04 is installed" definition_ref="oval:org.mitre.oval:def:13089" />
-      <criterion comment="Installed architecture is all" test_ref="oval:org.mitre.oval:tst:10881" />
-      <criterion comment="python3.1-minimal DPKG is earlier than 3.1.2-0ubuntu3.1" test_ref="oval:org.mitre.oval:tst:78861" />
-    </criteria>
-    <criteria comment="Release section" operator="AND">
-      <extend_definition comment="Ubuntu 10.10 is installed" definition_ref="oval:org.mitre.oval:def:13134" />
-      <criterion comment="Installed architecture is all" test_ref="oval:org.mitre.oval:tst:10881" />
-      <criterion comment="python3.1-minimal DPKG is earlier than 3.1.2+20100915-0ubuntu4.1" test_ref="oval:org.mitre.oval:tst:78163" />
-    </criteria>
-  </criteria>
-</definition>
-=======
 <oval-def:definition xmlns:oval-def="http://oval.mitre.org/XMLSchema/oval-definitions-5" class="patch" id="oval:org.mitre.oval:def:15345" version="9">
   <oval-def:metadata>
     <oval-def:title>USN-1314-1 -- Python 3 vulnerabilities</oval-def:title>
@@ -103,5 +49,4 @@
       <oval-def:criterion comment="python3.1-minimal DPKG is earlier than 3.1.2+20100915-0ubuntu4.1" test_ref="oval:org.mitre.oval:tst:78163" />
     </oval-def:criteria>
   </oval-def:criteria>
-</oval-def:definition>
->>>>>>> 19a1a466
+</oval-def:definition>