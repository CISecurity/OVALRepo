<<<<<<< HEAD
<definition xmlns="http://oval.mitre.org/XMLSchema/oval-definitions-5" class="patch" id="oval:org.mitre.oval:def:15372" version="9">
  <metadata>
    <title>USN-1336-1 -- Linux kernel vulnerability</title>
    <affected family="unix">
      <platform>Ubuntu 11.10</platform>
      <product>Linux</product>
    </affected>
    <reference ref_id="USN-1336-1" ref_url="https://lists.ubuntu.com/archives/ubuntu-security-announce/2012-January/001557.html" source="VENDOR" />
    <reference ref_id="CVE-2011-2203" ref_url="http://cve.mitre.org/cgi-bin/cvename.cgi?name=CVE-2011-2203" source="CVE" />
    <reference ref_id="CVE-2011-4077" ref_url="http://cve.mitre.org/cgi-bin/cvename.cgi?name=CVE-2011-4077" source="CVE" />
    <reference ref_id="CVE-2011-4110" ref_url="http://cve.mitre.org/cgi-bin/cvename.cgi?name=CVE-2011-4110" source="CVE" />
    <reference ref_id="CVE-2011-4132" ref_url="http://cve.mitre.org/cgi-bin/cvename.cgi?name=CVE-2011-4132" source="CVE" />
    <reference ref_id="CVE-2011-4330" ref_url="http://cve.mitre.org/cgi-bin/cvename.cgi?name=CVE-2011-4330" source="CVE" />
    <reference ref_id="CVE-2012-0044" ref_url="http://cve.mitre.org/cgi-bin/cvename.cgi?name=CVE-2012-0044" source="CVE" />
    <reference ref_id="CVE-2012-0056" ref_url="http://cve.mitre.org/cgi-bin/cvename.cgi?name=CVE-2012-0056" source="CVE" />
    <description>linux: Linux kernel The system could be made to run programs as an administrator.</description>
    <oval_repository>
      <dates>
        <submitted date="2012-03-31T03:11:26-05:00">
          <contributor organization="SecPod Technologies">SecPod Team</contributor>
        </submitted>
        <status_change date="2012-03-31T09:16:20.596-04:00">DRAFT</status_change>
        <status_change date="2012-04-16T04:07:36.383-04:00">INTERIM</status_change>
        <status_change date="2012-05-07T04:02:05.254-04:00">ACCEPTED</status_change>
        <modified comment="EDITED oval:org.mitre.oval:def:15372 - added CVE references; also made minor updates" date="2014-06-13T16:29:00.177-04:00">
          <contributor organization="ALTX-SOFT">Sergey Artykhov</contributor>
        </modified>
        <status_change date="2014-06-13T16:32:01.885-04:00">INTERIM</status_change>
        <status_change date="2014-06-30T04:05:43.642-04:00">ACCEPTED</status_change>
      </dates>
      <status>ACCEPTED</status>
      <min_schema_version>5.4</min_schema_version>
    </oval_repository>
  </metadata>
  <criteria>
    <extend_definition comment="Ubuntu 11.10 is installed" definition_ref="oval:org.mitre.oval:def:14657" />
    <criterion comment="Installed architecture is all" test_ref="oval:org.mitre.oval:tst:10881" />
    <criteria comment="Packages section" operator="OR">
      <criterion comment="linux-image-3.0.0-15-omap DPKG is earlier than 3.0.0-15.26" test_ref="oval:org.mitre.oval:tst:78261" />
      <criterion comment="linux-image-3.0.0-15-generic DPKG is earlier than 3.0.0-15.26" test_ref="oval:org.mitre.oval:tst:79179" />
      <criterion comment="linux-image-3.0.0-15-generic-pae DPKG is earlier than 3.0.0-15.26" test_ref="oval:org.mitre.oval:tst:78913" />
      <criterion comment="linux-image-3.0.0-15-powerpc-smp DPKG is earlier than 3.0.0-15.26" test_ref="oval:org.mitre.oval:tst:79139" />
      <criterion comment="linux-image-3.0.0-15-server DPKG is earlier than 3.0.0-15.26" test_ref="oval:org.mitre.oval:tst:78271" />
      <criterion comment="linux-image-3.0.0-15-powerpc64-smp DPKG is earlier than 3.0.0-15.26" test_ref="oval:org.mitre.oval:tst:79008" />
      <criterion comment="linux-image-3.0.0-15-powerpc DPKG is earlier than 3.0.0-15.26" test_ref="oval:org.mitre.oval:tst:78966" />
      <criterion comment="linux-image-3.0.0-15-virtual DPKG is earlier than 3.0.0-15.26" test_ref="oval:org.mitre.oval:tst:79229" />
    </criteria>
  </criteria>
</definition>
=======
<oval-def:definition xmlns:oval-def="http://oval.mitre.org/XMLSchema/oval-definitions-5" class="patch" id="oval:org.mitre.oval:def:15372" version="9">
  <oval-def:metadata>
    <oval-def:title>USN-1336-1 -- Linux kernel vulnerability</oval-def:title>
    <oval-def:affected family="unix">
      <oval-def:platform>Ubuntu 11.10</oval-def:platform>
      <oval-def:product>Linux</oval-def:product>
    </oval-def:affected>
    <oval-def:reference ref_id="USN-1336-1" ref_url="https://lists.ubuntu.com/archives/ubuntu-security-announce/2012-January/001572.html" source="VENDOR" />
    <oval-def:reference ref_id="CVE-2011-2203" ref_url="http://cve.mitre.org/cgi-bin/cvename.cgi?name=CVE-2011-2203" source="CVE" />
    <oval-def:reference ref_id="CVE-2011-4077" ref_url="http://cve.mitre.org/cgi-bin/cvename.cgi?name=CVE-2011-4077" source="CVE" />
    <oval-def:reference ref_id="CVE-2011-4110" ref_url="http://cve.mitre.org/cgi-bin/cvename.cgi?name=CVE-2011-4110" source="CVE" />
    <oval-def:reference ref_id="CVE-2011-4132" ref_url="http://cve.mitre.org/cgi-bin/cvename.cgi?name=CVE-2011-4132" source="CVE" />
    <oval-def:reference ref_id="CVE-2011-4330" ref_url="http://cve.mitre.org/cgi-bin/cvename.cgi?name=CVE-2011-4330" source="CVE" />
    <oval-def:reference ref_id="CVE-2012-0044" ref_url="http://cve.mitre.org/cgi-bin/cvename.cgi?name=CVE-2012-0044" source="CVE" />
    <oval-def:reference ref_id="CVE-2012-0056" ref_url="http://cve.mitre.org/cgi-bin/cvename.cgi?name=CVE-2012-0056" source="CVE" />
    <oval-def:description>linux: Linux kernel The system could be made to run programs as an administrator.</oval-def:description>
    <oval-def:oval_repository>
      <oval-def:dates>
        <oval-def:submitted date="2012-03-31T03:11:26-05:00">
          <oval-def:contributor organization="SecPod Technologies">SecPod Team</oval-def:contributor>
        </oval-def:submitted>
        <oval-def:status_change date="2012-03-31T09:16:20.596-04:00">DRAFT</oval-def:status_change>
        <oval-def:status_change date="2012-04-16T04:07:36.383-04:00">INTERIM</oval-def:status_change>
        <oval-def:status_change date="2012-05-07T04:02:05.254-04:00">ACCEPTED</oval-def:status_change>
        <oval-def:modified comment="EDITED oval:org.mitre.oval:def:15372 - added CVE references; also made minor updates" date="2014-06-13T16:29:00.177-04:00">
          <oval-def:contributor organization="ALTX-SOFT">Sergey Artykhov</oval-def:contributor>
        </oval-def:modified>
        <oval-def:status_change date="2014-06-13T16:32:01.885-04:00">INTERIM</oval-def:status_change>
        <oval-def:status_change date="2014-06-30T04:05:43.642-04:00">ACCEPTED</oval-def:status_change>
      </oval-def:dates>
      <oval-def:status>ACCEPTED</oval-def:status>
      <oval-def:min_schema_version>5.4</oval-def:min_schema_version>
    </oval-def:oval_repository>
  </oval-def:metadata>
  <oval-def:criteria>
    <oval-def:extend_definition comment="Ubuntu 11.10 is installed" definition_ref="oval:org.mitre.oval:def:14657" />
    <oval-def:criterion comment="Installed architecture is all" test_ref="oval:org.mitre.oval:tst:10881" />
    <oval-def:criteria comment="Packages section" operator="OR">
      <oval-def:criterion comment="linux-image-3.0.0-15-omap DPKG is earlier than 3.0.0-15.26" test_ref="oval:org.mitre.oval:tst:78261" />
      <oval-def:criterion comment="linux-image-3.0.0-15-generic DPKG is earlier than 3.0.0-15.26" test_ref="oval:org.mitre.oval:tst:79179" />
      <oval-def:criterion comment="linux-image-3.0.0-15-generic-pae DPKG is earlier than 3.0.0-15.26" test_ref="oval:org.mitre.oval:tst:78913" />
      <oval-def:criterion comment="linux-image-3.0.0-15-powerpc-smp DPKG is earlier than 3.0.0-15.26" test_ref="oval:org.mitre.oval:tst:79139" />
      <oval-def:criterion comment="linux-image-3.0.0-15-server DPKG is earlier than 3.0.0-15.26" test_ref="oval:org.mitre.oval:tst:78271" />
      <oval-def:criterion comment="linux-image-3.0.0-15-powerpc64-smp DPKG is earlier than 3.0.0-15.26" test_ref="oval:org.mitre.oval:tst:79008" />
      <oval-def:criterion comment="linux-image-3.0.0-15-powerpc DPKG is earlier than 3.0.0-15.26" test_ref="oval:org.mitre.oval:tst:78966" />
      <oval-def:criterion comment="linux-image-3.0.0-15-virtual DPKG is earlier than 3.0.0-15.26" test_ref="oval:org.mitre.oval:tst:79229" />
    </oval-def:criteria>
  </oval-def:criteria>
</oval-def:definition>
>>>>>>> 19a1a466
<|MERGE_RESOLUTION|>--- conflicted
+++ resolved
@@ -1,54 +1,3 @@
-<<<<<<< HEAD
-<definition xmlns="http://oval.mitre.org/XMLSchema/oval-definitions-5" class="patch" id="oval:org.mitre.oval:def:15372" version="9">
-  <metadata>
-    <title>USN-1336-1 -- Linux kernel vulnerability</title>
-    <affected family="unix">
-      <platform>Ubuntu 11.10</platform>
-      <product>Linux</product>
-    </affected>
-    <reference ref_id="USN-1336-1" ref_url="https://lists.ubuntu.com/archives/ubuntu-security-announce/2012-January/001557.html" source="VENDOR" />
-    <reference ref_id="CVE-2011-2203" ref_url="http://cve.mitre.org/cgi-bin/cvename.cgi?name=CVE-2011-2203" source="CVE" />
-    <reference ref_id="CVE-2011-4077" ref_url="http://cve.mitre.org/cgi-bin/cvename.cgi?name=CVE-2011-4077" source="CVE" />
-    <reference ref_id="CVE-2011-4110" ref_url="http://cve.mitre.org/cgi-bin/cvename.cgi?name=CVE-2011-4110" source="CVE" />
-    <reference ref_id="CVE-2011-4132" ref_url="http://cve.mitre.org/cgi-bin/cvename.cgi?name=CVE-2011-4132" source="CVE" />
-    <reference ref_id="CVE-2011-4330" ref_url="http://cve.mitre.org/cgi-bin/cvename.cgi?name=CVE-2011-4330" source="CVE" />
-    <reference ref_id="CVE-2012-0044" ref_url="http://cve.mitre.org/cgi-bin/cvename.cgi?name=CVE-2012-0044" source="CVE" />
-    <reference ref_id="CVE-2012-0056" ref_url="http://cve.mitre.org/cgi-bin/cvename.cgi?name=CVE-2012-0056" source="CVE" />
-    <description>linux: Linux kernel The system could be made to run programs as an administrator.</description>
-    <oval_repository>
-      <dates>
-        <submitted date="2012-03-31T03:11:26-05:00">
-          <contributor organization="SecPod Technologies">SecPod Team</contributor>
-        </submitted>
-        <status_change date="2012-03-31T09:16:20.596-04:00">DRAFT</status_change>
-        <status_change date="2012-04-16T04:07:36.383-04:00">INTERIM</status_change>
-        <status_change date="2012-05-07T04:02:05.254-04:00">ACCEPTED</status_change>
-        <modified comment="EDITED oval:org.mitre.oval:def:15372 - added CVE references; also made minor updates" date="2014-06-13T16:29:00.177-04:00">
-          <contributor organization="ALTX-SOFT">Sergey Artykhov</contributor>
-        </modified>
-        <status_change date="2014-06-13T16:32:01.885-04:00">INTERIM</status_change>
-        <status_change date="2014-06-30T04:05:43.642-04:00">ACCEPTED</status_change>
-      </dates>
-      <status>ACCEPTED</status>
-      <min_schema_version>5.4</min_schema_version>
-    </oval_repository>
-  </metadata>
-  <criteria>
-    <extend_definition comment="Ubuntu 11.10 is installed" definition_ref="oval:org.mitre.oval:def:14657" />
-    <criterion comment="Installed architecture is all" test_ref="oval:org.mitre.oval:tst:10881" />
-    <criteria comment="Packages section" operator="OR">
-      <criterion comment="linux-image-3.0.0-15-omap DPKG is earlier than 3.0.0-15.26" test_ref="oval:org.mitre.oval:tst:78261" />
-      <criterion comment="linux-image-3.0.0-15-generic DPKG is earlier than 3.0.0-15.26" test_ref="oval:org.mitre.oval:tst:79179" />
-      <criterion comment="linux-image-3.0.0-15-generic-pae DPKG is earlier than 3.0.0-15.26" test_ref="oval:org.mitre.oval:tst:78913" />
-      <criterion comment="linux-image-3.0.0-15-powerpc-smp DPKG is earlier than 3.0.0-15.26" test_ref="oval:org.mitre.oval:tst:79139" />
-      <criterion comment="linux-image-3.0.0-15-server DPKG is earlier than 3.0.0-15.26" test_ref="oval:org.mitre.oval:tst:78271" />
-      <criterion comment="linux-image-3.0.0-15-powerpc64-smp DPKG is earlier than 3.0.0-15.26" test_ref="oval:org.mitre.oval:tst:79008" />
-      <criterion comment="linux-image-3.0.0-15-powerpc DPKG is earlier than 3.0.0-15.26" test_ref="oval:org.mitre.oval:tst:78966" />
-      <criterion comment="linux-image-3.0.0-15-virtual DPKG is earlier than 3.0.0-15.26" test_ref="oval:org.mitre.oval:tst:79229" />
-    </criteria>
-  </criteria>
-</definition>
-=======
 <oval-def:definition xmlns:oval-def="http://oval.mitre.org/XMLSchema/oval-definitions-5" class="patch" id="oval:org.mitre.oval:def:15372" version="9">
   <oval-def:metadata>
     <oval-def:title>USN-1336-1 -- Linux kernel vulnerability</oval-def:title>
@@ -97,5 +46,4 @@
       <oval-def:criterion comment="linux-image-3.0.0-15-virtual DPKG is earlier than 3.0.0-15.26" test_ref="oval:org.mitre.oval:tst:79229" />
     </oval-def:criteria>
   </oval-def:criteria>
-</oval-def:definition>
->>>>>>> 19a1a466
+</oval-def:definition>