<<<<<<< HEAD
<definition xmlns="http://oval.mitre.org/XMLSchema/oval-definitions-5" class="patch" id="oval:org.mitre.oval:def:15316" version="9">
  <metadata>
    <title>USN-1263-1 -- IcedTea-Web, OpenJDK 6 vulnerabilities</title>
    <affected family="unix">
      <platform>Ubuntu 11.04</platform>
      <platform>Ubuntu 11.10</platform>
      <platform>Ubuntu 10.04</platform>
      <platform>Ubuntu 10.10</platform>
      <product>IcedTea-Web</product>
    </affected>
    <reference ref_id="USN-1263-1" ref_url="https://lists.ubuntu.com/archives/ubuntu-security-announce/2011-November/001481.html" source="VENDOR" />
    <reference ref_id="CVE-2011-3377" ref_url="http://cve.mitre.org/cgi-bin/cvename.cgi?name=CVE-2011-3377" source="CVE" />
    <reference ref_id="CVE-2011-3389" ref_url="http://cve.mitre.org/cgi-bin/cvename.cgi?name=CVE-2011-3389" source="CVE" />
    <reference ref_id="CVE-2011-3521" ref_url="http://cve.mitre.org/cgi-bin/cvename.cgi?name=CVE-2011-3521" source="CVE" />
    <reference ref_id="CVE-2011-3544" ref_url="http://cve.mitre.org/cgi-bin/cvename.cgi?name=CVE-2011-3544" source="CVE" />
    <reference ref_id="CVE-2011-3547" ref_url="http://cve.mitre.org/cgi-bin/cvename.cgi?name=CVE-2011-3547" source="CVE" />
    <reference ref_id="CVE-2011-3548" ref_url="http://cve.mitre.org/cgi-bin/cvename.cgi?name=CVE-2011-3548" source="CVE" />
    <reference ref_id="CVE-2011-3551" ref_url="http://cve.mitre.org/cgi-bin/cvename.cgi?name=CVE-2011-3551" source="CVE" />
    <reference ref_id="CVE-2011-3552" ref_url="http://cve.mitre.org/cgi-bin/cvename.cgi?name=CVE-2011-3552" source="CVE" />
    <reference ref_id="CVE-2011-3553" ref_url="http://cve.mitre.org/cgi-bin/cvename.cgi?name=CVE-2011-3553" source="CVE" />
    <reference ref_id="CVE-2011-3554" ref_url="http://cve.mitre.org/cgi-bin/cvename.cgi?name=CVE-2011-3554" source="CVE" />
    <reference ref_id="CVE-2011-3556" ref_url="http://cve.mitre.org/cgi-bin/cvename.cgi?name=CVE-2011-3556" source="CVE" />
    <reference ref_id="CVE-2011-3557" ref_url="http://cve.mitre.org/cgi-bin/cvename.cgi?name=CVE-2011-3557" source="CVE" />
    <reference ref_id="CVE-2011-3558" ref_url="http://cve.mitre.org/cgi-bin/cvename.cgi?name=CVE-2011-3558" source="CVE" />
    <reference ref_id="CVE-2011-3560" ref_url="http://cve.mitre.org/cgi-bin/cvename.cgi?name=CVE-2011-3560" source="CVE" />
    <description>icedtea-web: A web browser plugin to execute Java applets - openjdk-6: Open Source Java implementation - openjdk-6b18: Open Source Java implementation Multiple OpenJDK 6 and IcedTea-Web vulnerabilities have been fixed.</description>
    <oval_repository>
      <dates>
        <submitted date="2012-03-31T03:11:26-05:00">
          <contributor organization="SecPod Technologies">SecPod Team</contributor>
        </submitted>
        <status_change date="2012-03-31T09:15:59.681-04:00">DRAFT</status_change>
        <status_change date="2012-04-16T04:07:27.477-04:00">INTERIM</status_change>
        <status_change date="2012-05-07T04:01:55.191-04:00">ACCEPTED</status_change>
        <modified comment="EDITED oval:org.mitre.oval:def:15316 - added CVE references; also made minor updates" date="2014-06-13T16:29:00.177-04:00">
          <contributor organization="ALTX-SOFT">Sergey Artykhov</contributor>
        </modified>
        <status_change date="2014-06-13T16:32:03.225-04:00">INTERIM</status_change>
        <status_change date="2014-06-30T04:05:38.472-04:00">ACCEPTED</status_change>
      </dates>
      <status>ACCEPTED</status>
      <min_schema_version>5.4</min_schema_version>
    </oval_repository>
  </metadata>
  <criteria operator="OR">
    <criteria comment="Release section" operator="AND">
      <extend_definition comment="Ubuntu 11.04 is installed" definition_ref="oval:org.mitre.oval:def:14150" />
      <criterion comment="Installed architecture is all" test_ref="oval:org.mitre.oval:tst:10881" />
      <criteria comment="Packages section" operator="OR">
        <criterion comment="openjdk-6-jre-headless DPKG is earlier than 6b22-1.10.4-0ubuntu1~11.04.1" test_ref="oval:org.mitre.oval:tst:78744" />
        <criterion comment="icedtea-6-jre-cacao DPKG is earlier than 6b22-1.10.4-0ubuntu1~11.04.1" test_ref="oval:org.mitre.oval:tst:79012" />
        <criterion comment="openjdk-6-jre-zero DPKG is earlier than 6b22-1.10.4-0ubuntu1~11.04.1" test_ref="oval:org.mitre.oval:tst:78923" />
        <criterion comment="icedtea-plugin DPKG is earlier than 1.1.1-0ubuntu1~11.04.2" test_ref="oval:org.mitre.oval:tst:78635" />
        <criterion comment="openjdk-6-jre-lib DPKG is earlier than 6b22-1.10.4-0ubuntu1~11.04.1" test_ref="oval:org.mitre.oval:tst:78753" />
        <criterion comment="icedtea-netx DPKG is earlier than 1.1.1-0ubuntu1~11.04.2" test_ref="oval:org.mitre.oval:tst:79059" />
        <criterion comment="icedtea-6-jre-jamvm DPKG is earlier than 6b22-1.10.4-0ubuntu1~11.04.1" test_ref="oval:org.mitre.oval:tst:78750" />
        <criterion comment="openjdk-6-jre DPKG is earlier than 6b22-1.10.4-0ubuntu1~11.04.1" test_ref="oval:org.mitre.oval:tst:78961" />
      </criteria>
    </criteria>
    <criteria comment="Release section" operator="AND">
      <extend_definition comment="Ubuntu 11.10 is installed" definition_ref="oval:org.mitre.oval:def:14657" />
      <criterion comment="Installed architecture is all" test_ref="oval:org.mitre.oval:tst:10881" />
      <criteria comment="Packages section" operator="OR">
        <criterion comment="openjdk-6-jre-headless DPKG is earlier than 6b23~pre11-0ubuntu1.11.10" test_ref="oval:org.mitre.oval:tst:79084" />
        <criterion comment="icedtea-6-jre-cacao DPKG is earlier than 6b23~pre11-0ubuntu1.11.10" test_ref="oval:org.mitre.oval:tst:78987" />
        <criterion comment="openjdk-6-jre-zero DPKG is earlier than 6b23~pre11-0ubuntu1.11.10" test_ref="oval:org.mitre.oval:tst:78883" />
        <criterion comment="icedtea-plugin DPKG is earlier than 1.1.3-1ubuntu1.1" test_ref="oval:org.mitre.oval:tst:78704" />
        <criterion comment="openjdk-6-jre-lib DPKG is earlier than 6b23~pre11-0ubuntu1.11.10" test_ref="oval:org.mitre.oval:tst:78964" />
        <criterion comment="icedtea-netx DPKG is earlier than 1.1.3-1ubuntu1.1" test_ref="oval:org.mitre.oval:tst:79080" />
        <criterion comment="icedtea-6-jre-jamvm DPKG is earlier than 6b23~pre11-0ubuntu1.11.10" test_ref="oval:org.mitre.oval:tst:78996" />
        <criterion comment="openjdk-6-jre DPKG is earlier than 6b23~pre11-0ubuntu1.11.10" test_ref="oval:org.mitre.oval:tst:79051" />
      </criteria>
    </criteria>
    <criteria comment="Release section" operator="AND">
      <extend_definition comment="Ubuntu 10.04 is installed" definition_ref="oval:org.mitre.oval:def:13089" />
      <criterion comment="Installed architecture is all" test_ref="oval:org.mitre.oval:tst:10881" />
      <criteria comment="Packages section" operator="OR">
        <criterion comment="openjdk-6-jre-headless DPKG is earlier than 6b20-1.9.10-0ubuntu1~10.04.2" test_ref="oval:org.mitre.oval:tst:79060" />
        <criterion comment="openjdk-6-demo DPKG is earlier than 6b20-1.9.10-0ubuntu1~10.04.2" test_ref="oval:org.mitre.oval:tst:78421" />
        <criterion comment="icedtea-6-jre-cacao DPKG is earlier than 6b20-1.9.10-0ubuntu1~10.04.2" test_ref="oval:org.mitre.oval:tst:78691" />
        <criterion comment="openjdk-6-jre-zero DPKG is earlier than 6b20-1.9.10-0ubuntu1~10.04.2" test_ref="oval:org.mitre.oval:tst:78597" />
        <criterion comment="openjdk-6-jre-lib DPKG is earlier than 6b20-1.9.10-0ubuntu1~10.04.2" test_ref="oval:org.mitre.oval:tst:79014" />
        <criterion comment="icedtea6-plugin DPKG is earlier than 6b20-1.9.10-0ubuntu1~10.04.2" test_ref="oval:org.mitre.oval:tst:79055" />
        <criterion comment="openjdk-6-jre DPKG is earlier than 6b20-1.9.10-0ubuntu1~10.04.2" test_ref="oval:org.mitre.oval:tst:79087" />
      </criteria>
    </criteria>
    <criteria comment="Release section" operator="AND">
      <extend_definition comment="Ubuntu 10.10 is installed" definition_ref="oval:org.mitre.oval:def:13134" />
      <criterion comment="Installed architecture is all" test_ref="oval:org.mitre.oval:tst:10881" />
      <criteria comment="Packages section" operator="OR">
        <criterion comment="openjdk-6-jre-headless DPKG is earlier than 6b20-1.9.10-0ubuntu1~10.10.2" test_ref="oval:org.mitre.oval:tst:78941" />
        <criterion comment="openjdk-6-demo DPKG is earlier than 6b20-1.9.10-0ubuntu1~10.10.2" test_ref="oval:org.mitre.oval:tst:79037" />
        <criterion comment="icedtea-6-jre-cacao DPKG is earlier than 6b20-1.9.10-0ubuntu1~10.10.2" test_ref="oval:org.mitre.oval:tst:78896" />
        <criterion comment="openjdk-6-jdk DPKG is earlier than 6b20-1.9.10-0ubuntu1~10.10.2" test_ref="oval:org.mitre.oval:tst:79041" />
        <criterion comment="openjdk-6-jre-lib DPKG is earlier than 6b20-1.9.10-0ubuntu1~10.10.2" test_ref="oval:org.mitre.oval:tst:79092" />
        <criterion comment="openjdk-6-jre-zero DPKG is earlier than 6b20-1.9.10-0ubuntu1~10.10.2" test_ref="oval:org.mitre.oval:tst:78893" />
        <criterion comment="openjdk-6-jre DPKG is earlier than 6b20-1.9.10-0ubuntu1~10.10.2" test_ref="oval:org.mitre.oval:tst:78111" />
      </criteria>
    </criteria>
  </criteria>
</definition>
=======
<oval-def:definition xmlns:oval-def="http://oval.mitre.org/XMLSchema/oval-definitions-5" class="patch" id="oval:org.mitre.oval:def:15316" version="9">
  <oval-def:metadata>
    <oval-def:title>USN-1263-1 -- IcedTea-Web, OpenJDK 6 vulnerabilities</oval-def:title>
    <oval-def:affected family="unix">
      <oval-def:platform>Ubuntu 11.04</oval-def:platform>
      <oval-def:platform>Ubuntu 11.10</oval-def:platform>
      <oval-def:platform>Ubuntu 10.04</oval-def:platform>
      <oval-def:platform>Ubuntu 10.10</oval-def:platform>
      <oval-def:product>IcedTea-Web</oval-def:product>
    </oval-def:affected>
    <oval-def:reference ref_id="USN-1263-1" ref_url="https://lists.ubuntu.com/archives/ubuntu-security-announce/2011-November/001496.html" source="VENDOR" />
    <oval-def:reference ref_id="CVE-2011-3377" ref_url="http://cve.mitre.org/cgi-bin/cvename.cgi?name=CVE-2011-3377" source="CVE" />
    <oval-def:reference ref_id="CVE-2011-3389" ref_url="http://cve.mitre.org/cgi-bin/cvename.cgi?name=CVE-2011-3389" source="CVE" />
    <oval-def:reference ref_id="CVE-2011-3521" ref_url="http://cve.mitre.org/cgi-bin/cvename.cgi?name=CVE-2011-3521" source="CVE" />
    <oval-def:reference ref_id="CVE-2011-3544" ref_url="http://cve.mitre.org/cgi-bin/cvename.cgi?name=CVE-2011-3544" source="CVE" />
    <oval-def:reference ref_id="CVE-2011-3547" ref_url="http://cve.mitre.org/cgi-bin/cvename.cgi?name=CVE-2011-3547" source="CVE" />
    <oval-def:reference ref_id="CVE-2011-3548" ref_url="http://cve.mitre.org/cgi-bin/cvename.cgi?name=CVE-2011-3548" source="CVE" />
    <oval-def:reference ref_id="CVE-2011-3551" ref_url="http://cve.mitre.org/cgi-bin/cvename.cgi?name=CVE-2011-3551" source="CVE" />
    <oval-def:reference ref_id="CVE-2011-3552" ref_url="http://cve.mitre.org/cgi-bin/cvename.cgi?name=CVE-2011-3552" source="CVE" />
    <oval-def:reference ref_id="CVE-2011-3553" ref_url="http://cve.mitre.org/cgi-bin/cvename.cgi?name=CVE-2011-3553" source="CVE" />
    <oval-def:reference ref_id="CVE-2011-3554" ref_url="http://cve.mitre.org/cgi-bin/cvename.cgi?name=CVE-2011-3554" source="CVE" />
    <oval-def:reference ref_id="CVE-2011-3556" ref_url="http://cve.mitre.org/cgi-bin/cvename.cgi?name=CVE-2011-3556" source="CVE" />
    <oval-def:reference ref_id="CVE-2011-3557" ref_url="http://cve.mitre.org/cgi-bin/cvename.cgi?name=CVE-2011-3557" source="CVE" />
    <oval-def:reference ref_id="CVE-2011-3558" ref_url="http://cve.mitre.org/cgi-bin/cvename.cgi?name=CVE-2011-3558" source="CVE" />
    <oval-def:reference ref_id="CVE-2011-3560" ref_url="http://cve.mitre.org/cgi-bin/cvename.cgi?name=CVE-2011-3560" source="CVE" />
    <oval-def:description>icedtea-web: A web browser plugin to execute Java applets - openjdk-6: Open Source Java implementation - openjdk-6b18: Open Source Java implementation Multiple OpenJDK 6 and IcedTea-Web vulnerabilities have been fixed.</oval-def:description>
    <oval-def:oval_repository>
      <oval-def:dates>
        <oval-def:submitted date="2012-03-31T03:11:26-05:00">
          <oval-def:contributor organization="SecPod Technologies">SecPod Team</oval-def:contributor>
        </oval-def:submitted>
        <oval-def:status_change date="2012-03-31T09:15:59.681-04:00">DRAFT</oval-def:status_change>
        <oval-def:status_change date="2012-04-16T04:07:27.477-04:00">INTERIM</oval-def:status_change>
        <oval-def:status_change date="2012-05-07T04:01:55.191-04:00">ACCEPTED</oval-def:status_change>
        <oval-def:modified comment="EDITED oval:org.mitre.oval:def:15316 - added CVE references; also made minor updates" date="2014-06-13T16:29:00.177-04:00">
          <oval-def:contributor organization="ALTX-SOFT">Sergey Artykhov</oval-def:contributor>
        </oval-def:modified>
        <oval-def:status_change date="2014-06-13T16:32:03.225-04:00">INTERIM</oval-def:status_change>
        <oval-def:status_change date="2014-06-30T04:05:38.472-04:00">ACCEPTED</oval-def:status_change>
      </oval-def:dates>
      <oval-def:status>ACCEPTED</oval-def:status>
      <oval-def:min_schema_version>5.4</oval-def:min_schema_version>
    </oval-def:oval_repository>
  </oval-def:metadata>
  <oval-def:criteria operator="OR">
    <oval-def:criteria comment="Release section" operator="AND">
      <oval-def:extend_definition comment="Ubuntu 11.04 is installed" definition_ref="oval:org.mitre.oval:def:14150" />
      <oval-def:criterion comment="Installed architecture is all" test_ref="oval:org.mitre.oval:tst:10881" />
      <oval-def:criteria comment="Packages section" operator="OR">
        <oval-def:criterion comment="openjdk-6-jre-headless DPKG is earlier than 6b22-1.10.4-0ubuntu1~11.04.1" test_ref="oval:org.mitre.oval:tst:78744" />
        <oval-def:criterion comment="icedtea-6-jre-cacao DPKG is earlier than 6b22-1.10.4-0ubuntu1~11.04.1" test_ref="oval:org.mitre.oval:tst:79012" />
        <oval-def:criterion comment="openjdk-6-jre-zero DPKG is earlier than 6b22-1.10.4-0ubuntu1~11.04.1" test_ref="oval:org.mitre.oval:tst:78923" />
        <oval-def:criterion comment="icedtea-plugin DPKG is earlier than 1.1.1-0ubuntu1~11.04.2" test_ref="oval:org.mitre.oval:tst:78635" />
        <oval-def:criterion comment="openjdk-6-jre-lib DPKG is earlier than 6b22-1.10.4-0ubuntu1~11.04.1" test_ref="oval:org.mitre.oval:tst:78753" />
        <oval-def:criterion comment="icedtea-netx DPKG is earlier than 1.1.1-0ubuntu1~11.04.2" test_ref="oval:org.mitre.oval:tst:79059" />
        <oval-def:criterion comment="icedtea-6-jre-jamvm DPKG is earlier than 6b22-1.10.4-0ubuntu1~11.04.1" test_ref="oval:org.mitre.oval:tst:78750" />
        <oval-def:criterion comment="openjdk-6-jre DPKG is earlier than 6b22-1.10.4-0ubuntu1~11.04.1" test_ref="oval:org.mitre.oval:tst:78961" />
      </oval-def:criteria>
    </oval-def:criteria>
    <oval-def:criteria comment="Release section" operator="AND">
      <oval-def:extend_definition comment="Ubuntu 11.10 is installed" definition_ref="oval:org.mitre.oval:def:14657" />
      <oval-def:criterion comment="Installed architecture is all" test_ref="oval:org.mitre.oval:tst:10881" />
      <oval-def:criteria comment="Packages section" operator="OR">
        <oval-def:criterion comment="openjdk-6-jre-headless DPKG is earlier than 6b23~pre11-0ubuntu1.11.10" test_ref="oval:org.mitre.oval:tst:79084" />
        <oval-def:criterion comment="icedtea-6-jre-cacao DPKG is earlier than 6b23~pre11-0ubuntu1.11.10" test_ref="oval:org.mitre.oval:tst:78987" />
        <oval-def:criterion comment="openjdk-6-jre-zero DPKG is earlier than 6b23~pre11-0ubuntu1.11.10" test_ref="oval:org.mitre.oval:tst:78883" />
        <oval-def:criterion comment="icedtea-plugin DPKG is earlier than 1.1.3-1ubuntu1.1" test_ref="oval:org.mitre.oval:tst:78704" />
        <oval-def:criterion comment="openjdk-6-jre-lib DPKG is earlier than 6b23~pre11-0ubuntu1.11.10" test_ref="oval:org.mitre.oval:tst:78964" />
        <oval-def:criterion comment="icedtea-netx DPKG is earlier than 1.1.3-1ubuntu1.1" test_ref="oval:org.mitre.oval:tst:79080" />
        <oval-def:criterion comment="icedtea-6-jre-jamvm DPKG is earlier than 6b23~pre11-0ubuntu1.11.10" test_ref="oval:org.mitre.oval:tst:78996" />
        <oval-def:criterion comment="openjdk-6-jre DPKG is earlier than 6b23~pre11-0ubuntu1.11.10" test_ref="oval:org.mitre.oval:tst:79051" />
      </oval-def:criteria>
    </oval-def:criteria>
    <oval-def:criteria comment="Release section" operator="AND">
      <oval-def:extend_definition comment="Ubuntu 10.04 is installed" definition_ref="oval:org.mitre.oval:def:13089" />
      <oval-def:criterion comment="Installed architecture is all" test_ref="oval:org.mitre.oval:tst:10881" />
      <oval-def:criteria comment="Packages section" operator="OR">
        <oval-def:criterion comment="openjdk-6-jre-headless DPKG is earlier than 6b20-1.9.10-0ubuntu1~10.04.2" test_ref="oval:org.mitre.oval:tst:79060" />
        <oval-def:criterion comment="openjdk-6-demo DPKG is earlier than 6b20-1.9.10-0ubuntu1~10.04.2" test_ref="oval:org.mitre.oval:tst:78421" />
        <oval-def:criterion comment="icedtea-6-jre-cacao DPKG is earlier than 6b20-1.9.10-0ubuntu1~10.04.2" test_ref="oval:org.mitre.oval:tst:78691" />
        <oval-def:criterion comment="openjdk-6-jre-zero DPKG is earlier than 6b20-1.9.10-0ubuntu1~10.04.2" test_ref="oval:org.mitre.oval:tst:78597" />
        <oval-def:criterion comment="openjdk-6-jre-lib DPKG is earlier than 6b20-1.9.10-0ubuntu1~10.04.2" test_ref="oval:org.mitre.oval:tst:79014" />
        <oval-def:criterion comment="icedtea6-plugin DPKG is earlier than 6b20-1.9.10-0ubuntu1~10.04.2" test_ref="oval:org.mitre.oval:tst:79055" />
        <oval-def:criterion comment="openjdk-6-jre DPKG is earlier than 6b20-1.9.10-0ubuntu1~10.04.2" test_ref="oval:org.mitre.oval:tst:79087" />
      </oval-def:criteria>
    </oval-def:criteria>
    <oval-def:criteria comment="Release section" operator="AND">
      <oval-def:extend_definition comment="Ubuntu 10.10 is installed" definition_ref="oval:org.mitre.oval:def:13134" />
      <oval-def:criterion comment="Installed architecture is all" test_ref="oval:org.mitre.oval:tst:10881" />
      <oval-def:criteria comment="Packages section" operator="OR">
        <oval-def:criterion comment="openjdk-6-jre-headless DPKG is earlier than 6b20-1.9.10-0ubuntu1~10.10.2" test_ref="oval:org.mitre.oval:tst:78941" />
        <oval-def:criterion comment="openjdk-6-demo DPKG is earlier than 6b20-1.9.10-0ubuntu1~10.10.2" test_ref="oval:org.mitre.oval:tst:79037" />
        <oval-def:criterion comment="icedtea-6-jre-cacao DPKG is earlier than 6b20-1.9.10-0ubuntu1~10.10.2" test_ref="oval:org.mitre.oval:tst:78896" />
        <oval-def:criterion comment="openjdk-6-jdk DPKG is earlier than 6b20-1.9.10-0ubuntu1~10.10.2" test_ref="oval:org.mitre.oval:tst:79041" />
        <oval-def:criterion comment="openjdk-6-jre-lib DPKG is earlier than 6b20-1.9.10-0ubuntu1~10.10.2" test_ref="oval:org.mitre.oval:tst:79092" />
        <oval-def:criterion comment="openjdk-6-jre-zero DPKG is earlier than 6b20-1.9.10-0ubuntu1~10.10.2" test_ref="oval:org.mitre.oval:tst:78893" />
        <oval-def:criterion comment="openjdk-6-jre DPKG is earlier than 6b20-1.9.10-0ubuntu1~10.10.2" test_ref="oval:org.mitre.oval:tst:78111" />
      </oval-def:criteria>
    </oval-def:criteria>
  </oval-def:criteria>
</oval-def:definition>
>>>>>>> 19a1a466
<|MERGE_RESOLUTION|>--- conflicted
+++ resolved
@@ -1,106 +1,3 @@
-<<<<<<< HEAD
-<definition xmlns="http://oval.mitre.org/XMLSchema/oval-definitions-5" class="patch" id="oval:org.mitre.oval:def:15316" version="9">
-  <metadata>
-    <title>USN-1263-1 -- IcedTea-Web, OpenJDK 6 vulnerabilities</title>
-    <affected family="unix">
-      <platform>Ubuntu 11.04</platform>
-      <platform>Ubuntu 11.10</platform>
-      <platform>Ubuntu 10.04</platform>
-      <platform>Ubuntu 10.10</platform>
-      <product>IcedTea-Web</product>
-    </affected>
-    <reference ref_id="USN-1263-1" ref_url="https://lists.ubuntu.com/archives/ubuntu-security-announce/2011-November/001481.html" source="VENDOR" />
-    <reference ref_id="CVE-2011-3377" ref_url="http://cve.mitre.org/cgi-bin/cvename.cgi?name=CVE-2011-3377" source="CVE" />
-    <reference ref_id="CVE-2011-3389" ref_url="http://cve.mitre.org/cgi-bin/cvename.cgi?name=CVE-2011-3389" source="CVE" />
-    <reference ref_id="CVE-2011-3521" ref_url="http://cve.mitre.org/cgi-bin/cvename.cgi?name=CVE-2011-3521" source="CVE" />
-    <reference ref_id="CVE-2011-3544" ref_url="http://cve.mitre.org/cgi-bin/cvename.cgi?name=CVE-2011-3544" source="CVE" />
-    <reference ref_id="CVE-2011-3547" ref_url="http://cve.mitre.org/cgi-bin/cvename.cgi?name=CVE-2011-3547" source="CVE" />
-    <reference ref_id="CVE-2011-3548" ref_url="http://cve.mitre.org/cgi-bin/cvename.cgi?name=CVE-2011-3548" source="CVE" />
-    <reference ref_id="CVE-2011-3551" ref_url="http://cve.mitre.org/cgi-bin/cvename.cgi?name=CVE-2011-3551" source="CVE" />
-    <reference ref_id="CVE-2011-3552" ref_url="http://cve.mitre.org/cgi-bin/cvename.cgi?name=CVE-2011-3552" source="CVE" />
-    <reference ref_id="CVE-2011-3553" ref_url="http://cve.mitre.org/cgi-bin/cvename.cgi?name=CVE-2011-3553" source="CVE" />
-    <reference ref_id="CVE-2011-3554" ref_url="http://cve.mitre.org/cgi-bin/cvename.cgi?name=CVE-2011-3554" source="CVE" />
-    <reference ref_id="CVE-2011-3556" ref_url="http://cve.mitre.org/cgi-bin/cvename.cgi?name=CVE-2011-3556" source="CVE" />
-    <reference ref_id="CVE-2011-3557" ref_url="http://cve.mitre.org/cgi-bin/cvename.cgi?name=CVE-2011-3557" source="CVE" />
-    <reference ref_id="CVE-2011-3558" ref_url="http://cve.mitre.org/cgi-bin/cvename.cgi?name=CVE-2011-3558" source="CVE" />
-    <reference ref_id="CVE-2011-3560" ref_url="http://cve.mitre.org/cgi-bin/cvename.cgi?name=CVE-2011-3560" source="CVE" />
-    <description>icedtea-web: A web browser plugin to execute Java applets - openjdk-6: Open Source Java implementation - openjdk-6b18: Open Source Java implementation Multiple OpenJDK 6 and IcedTea-Web vulnerabilities have been fixed.</description>
-    <oval_repository>
-      <dates>
-        <submitted date="2012-03-31T03:11:26-05:00">
-          <contributor organization="SecPod Technologies">SecPod Team</contributor>
-        </submitted>
-        <status_change date="2012-03-31T09:15:59.681-04:00">DRAFT</status_change>
-        <status_change date="2012-04-16T04:07:27.477-04:00">INTERIM</status_change>
-        <status_change date="2012-05-07T04:01:55.191-04:00">ACCEPTED</status_change>
-        <modified comment="EDITED oval:org.mitre.oval:def:15316 - added CVE references; also made minor updates" date="2014-06-13T16:29:00.177-04:00">
-          <contributor organization="ALTX-SOFT">Sergey Artykhov</contributor>
-        </modified>
-        <status_change date="2014-06-13T16:32:03.225-04:00">INTERIM</status_change>
-        <status_change date="2014-06-30T04:05:38.472-04:00">ACCEPTED</status_change>
-      </dates>
-      <status>ACCEPTED</status>
-      <min_schema_version>5.4</min_schema_version>
-    </oval_repository>
-  </metadata>
-  <criteria operator="OR">
-    <criteria comment="Release section" operator="AND">
-      <extend_definition comment="Ubuntu 11.04 is installed" definition_ref="oval:org.mitre.oval:def:14150" />
-      <criterion comment="Installed architecture is all" test_ref="oval:org.mitre.oval:tst:10881" />
-      <criteria comment="Packages section" operator="OR">
-        <criterion comment="openjdk-6-jre-headless DPKG is earlier than 6b22-1.10.4-0ubuntu1~11.04.1" test_ref="oval:org.mitre.oval:tst:78744" />
-        <criterion comment="icedtea-6-jre-cacao DPKG is earlier than 6b22-1.10.4-0ubuntu1~11.04.1" test_ref="oval:org.mitre.oval:tst:79012" />
-        <criterion comment="openjdk-6-jre-zero DPKG is earlier than 6b22-1.10.4-0ubuntu1~11.04.1" test_ref="oval:org.mitre.oval:tst:78923" />
-        <criterion comment="icedtea-plugin DPKG is earlier than 1.1.1-0ubuntu1~11.04.2" test_ref="oval:org.mitre.oval:tst:78635" />
-        <criterion comment="openjdk-6-jre-lib DPKG is earlier than 6b22-1.10.4-0ubuntu1~11.04.1" test_ref="oval:org.mitre.oval:tst:78753" />
-        <criterion comment="icedtea-netx DPKG is earlier than 1.1.1-0ubuntu1~11.04.2" test_ref="oval:org.mitre.oval:tst:79059" />
-        <criterion comment="icedtea-6-jre-jamvm DPKG is earlier than 6b22-1.10.4-0ubuntu1~11.04.1" test_ref="oval:org.mitre.oval:tst:78750" />
-        <criterion comment="openjdk-6-jre DPKG is earlier than 6b22-1.10.4-0ubuntu1~11.04.1" test_ref="oval:org.mitre.oval:tst:78961" />
-      </criteria>
-    </criteria>
-    <criteria comment="Release section" operator="AND">
-      <extend_definition comment="Ubuntu 11.10 is installed" definition_ref="oval:org.mitre.oval:def:14657" />
-      <criterion comment="Installed architecture is all" test_ref="oval:org.mitre.oval:tst:10881" />
-      <criteria comment="Packages section" operator="OR">
-        <criterion comment="openjdk-6-jre-headless DPKG is earlier than 6b23~pre11-0ubuntu1.11.10" test_ref="oval:org.mitre.oval:tst:79084" />
-        <criterion comment="icedtea-6-jre-cacao DPKG is earlier than 6b23~pre11-0ubuntu1.11.10" test_ref="oval:org.mitre.oval:tst:78987" />
-        <criterion comment="openjdk-6-jre-zero DPKG is earlier than 6b23~pre11-0ubuntu1.11.10" test_ref="oval:org.mitre.oval:tst:78883" />
-        <criterion comment="icedtea-plugin DPKG is earlier than 1.1.3-1ubuntu1.1" test_ref="oval:org.mitre.oval:tst:78704" />
-        <criterion comment="openjdk-6-jre-lib DPKG is earlier than 6b23~pre11-0ubuntu1.11.10" test_ref="oval:org.mitre.oval:tst:78964" />
-        <criterion comment="icedtea-netx DPKG is earlier than 1.1.3-1ubuntu1.1" test_ref="oval:org.mitre.oval:tst:79080" />
-        <criterion comment="icedtea-6-jre-jamvm DPKG is earlier than 6b23~pre11-0ubuntu1.11.10" test_ref="oval:org.mitre.oval:tst:78996" />
-        <criterion comment="openjdk-6-jre DPKG is earlier than 6b23~pre11-0ubuntu1.11.10" test_ref="oval:org.mitre.oval:tst:79051" />
-      </criteria>
-    </criteria>
-    <criteria comment="Release section" operator="AND">
-      <extend_definition comment="Ubuntu 10.04 is installed" definition_ref="oval:org.mitre.oval:def:13089" />
-      <criterion comment="Installed architecture is all" test_ref="oval:org.mitre.oval:tst:10881" />
-      <criteria comment="Packages section" operator="OR">
-        <criterion comment="openjdk-6-jre-headless DPKG is earlier than 6b20-1.9.10-0ubuntu1~10.04.2" test_ref="oval:org.mitre.oval:tst:79060" />
-        <criterion comment="openjdk-6-demo DPKG is earlier than 6b20-1.9.10-0ubuntu1~10.04.2" test_ref="oval:org.mitre.oval:tst:78421" />
-        <criterion comment="icedtea-6-jre-cacao DPKG is earlier than 6b20-1.9.10-0ubuntu1~10.04.2" test_ref="oval:org.mitre.oval:tst:78691" />
-        <criterion comment="openjdk-6-jre-zero DPKG is earlier than 6b20-1.9.10-0ubuntu1~10.04.2" test_ref="oval:org.mitre.oval:tst:78597" />
-        <criterion comment="openjdk-6-jre-lib DPKG is earlier than 6b20-1.9.10-0ubuntu1~10.04.2" test_ref="oval:org.mitre.oval:tst:79014" />
-        <criterion comment="icedtea6-plugin DPKG is earlier than 6b20-1.9.10-0ubuntu1~10.04.2" test_ref="oval:org.mitre.oval:tst:79055" />
-        <criterion comment="openjdk-6-jre DPKG is earlier than 6b20-1.9.10-0ubuntu1~10.04.2" test_ref="oval:org.mitre.oval:tst:79087" />
-      </criteria>
-    </criteria>
-    <criteria comment="Release section" operator="AND">
-      <extend_definition comment="Ubuntu 10.10 is installed" definition_ref="oval:org.mitre.oval:def:13134" />
-      <criterion comment="Installed architecture is all" test_ref="oval:org.mitre.oval:tst:10881" />
-      <criteria comment="Packages section" operator="OR">
-        <criterion comment="openjdk-6-jre-headless DPKG is earlier than 6b20-1.9.10-0ubuntu1~10.10.2" test_ref="oval:org.mitre.oval:tst:78941" />
-        <criterion comment="openjdk-6-demo DPKG is earlier than 6b20-1.9.10-0ubuntu1~10.10.2" test_ref="oval:org.mitre.oval:tst:79037" />
-        <criterion comment="icedtea-6-jre-cacao DPKG is earlier than 6b20-1.9.10-0ubuntu1~10.10.2" test_ref="oval:org.mitre.oval:tst:78896" />
-        <criterion comment="openjdk-6-jdk DPKG is earlier than 6b20-1.9.10-0ubuntu1~10.10.2" test_ref="oval:org.mitre.oval:tst:79041" />
-        <criterion comment="openjdk-6-jre-lib DPKG is earlier than 6b20-1.9.10-0ubuntu1~10.10.2" test_ref="oval:org.mitre.oval:tst:79092" />
-        <criterion comment="openjdk-6-jre-zero DPKG is earlier than 6b20-1.9.10-0ubuntu1~10.10.2" test_ref="oval:org.mitre.oval:tst:78893" />
-        <criterion comment="openjdk-6-jre DPKG is earlier than 6b20-1.9.10-0ubuntu1~10.10.2" test_ref="oval:org.mitre.oval:tst:78111" />
-      </criteria>
-    </criteria>
-  </criteria>
-</definition>
-=======
 <oval-def:definition xmlns:oval-def="http://oval.mitre.org/XMLSchema/oval-definitions-5" class="patch" id="oval:org.mitre.oval:def:15316" version="9">
   <oval-def:metadata>
     <oval-def:title>USN-1263-1 -- IcedTea-Web, OpenJDK 6 vulnerabilities</oval-def:title>
@@ -201,5 +98,4 @@
       </oval-def:criteria>
     </oval-def:criteria>
   </oval-def:criteria>
-</oval-def:definition>
->>>>>>> 19a1a466
+</oval-def:definition>