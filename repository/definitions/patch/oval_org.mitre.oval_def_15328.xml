<<<<<<< HEAD
<definition xmlns="http://oval.mitre.org/XMLSchema/oval-definitions-5" class="patch" id="oval:org.mitre.oval:def:15328" version="9">
  <metadata>
    <title>USN-1263-2 -- OpenJDK 6 regression</title>
    <affected family="unix">
      <platform>Ubuntu 11.04</platform>
      <platform>Ubuntu 11.10</platform>
      <platform>Ubuntu 10.04</platform>
      <platform>Ubuntu 10.10</platform>
      <product>OpenJDK</product>
    </affected>
    <reference ref_id="USN-1263-2" ref_url="https://lists.ubuntu.com/archives/ubuntu-security-announce/2012-January/001567.html" source="VENDOR" />
    <reference ref_id="CVE-2011-3389" ref_url="http://cve.mitre.org/cgi-bin/cvename.cgi?name=CVE-2011-3389" source="CVE" />
    <reference ref_id="CVE-2011-3377" ref_url="http://cve.mitre.org/cgi-bin/cvename.cgi?name=CVE-2011-3377" source="CVE" />
    <reference ref_id="CVE-2011-3521" ref_url="http://cve.mitre.org/cgi-bin/cvename.cgi?name=CVE-2011-3521" source="CVE" />
    <reference ref_id="CVE-2011-3544" ref_url="http://cve.mitre.org/cgi-bin/cvename.cgi?name=CVE-2011-3544" source="CVE" />
    <reference ref_id="CVE-2011-3547" ref_url="http://cve.mitre.org/cgi-bin/cvename.cgi?name=CVE-2011-3547" source="CVE" />
    <reference ref_id="CVE-2011-3548" ref_url="http://cve.mitre.org/cgi-bin/cvename.cgi?name=CVE-2011-3548" source="CVE" />
    <reference ref_id="CVE-2011-3551" ref_url="http://cve.mitre.org/cgi-bin/cvename.cgi?name=CVE-2011-3551" source="CVE" />
    <reference ref_id="CVE-2011-3552" ref_url="http://cve.mitre.org/cgi-bin/cvename.cgi?name=CVE-2011-3552" source="CVE" />
    <reference ref_id="CVE-2011-3553" ref_url="http://cve.mitre.org/cgi-bin/cvename.cgi?name=CVE-2011-3553" source="CVE" />
    <reference ref_id="CVE-2011-3554" ref_url="http://cve.mitre.org/cgi-bin/cvename.cgi?name=CVE-2011-3554" source="CVE" />
    <reference ref_id="CVE-2011-3556" ref_url="http://cve.mitre.org/cgi-bin/cvename.cgi?name=CVE-2011-3556" source="CVE" />
    <reference ref_id="CVE-2011-3557" ref_url="http://cve.mitre.org/cgi-bin/cvename.cgi?name=CVE-2011-3557" source="CVE" />
    <reference ref_id="CVE-2011-3558" ref_url="http://cve.mitre.org/cgi-bin/cvename.cgi?name=CVE-2011-3558" source="CVE" />
    <reference ref_id="CVE-2011-3560" ref_url="http://cve.mitre.org/cgi-bin/cvename.cgi?name=CVE-2011-3560" source="CVE" />
    <description>openjdk-6: Open Source Java implementation - openjdk-6b18: Open Source Java implementation Details: USN-1263-1 fixed vulnerabilities in OpenJDK 6. The upstream patch for the chosen plaintext attack on the block-wise AES encryption algorithm introduced a regression that caused TLS/SSL connections to fail when using certain algorithms. This update fixes the problem. We apologize for the inconvenience. Original advisory USN-1263-1 caused a regression when using OpenJDK 6�s SSL/TLS implementation.</description>
    <oval_repository>
      <dates>
        <submitted date="2012-03-31T03:11:26-05:00">
          <contributor organization="SecPod Technologies">SecPod Team</contributor>
        </submitted>
        <status_change date="2012-03-31T09:16:02.166-04:00">DRAFT</status_change>
        <status_change date="2012-04-16T04:07:30.143-04:00">INTERIM</status_change>
        <status_change date="2012-05-07T04:01:57.471-04:00">ACCEPTED</status_change>
        <modified comment="EDITED oval:org.mitre.oval:def:15328 - added CVE references; also made minor updates" date="2014-06-13T16:29:00.177-04:00">
          <contributor organization="ALTX-SOFT">Sergey Artykhov</contributor>
        </modified>
        <status_change date="2014-06-13T16:31:54.089-04:00">INTERIM</status_change>
        <status_change date="2014-06-30T04:05:40.524-04:00">ACCEPTED</status_change>
      </dates>
      <status>ACCEPTED</status>
      <min_schema_version>5.4</min_schema_version>
    </oval_repository>
  </metadata>
  <criteria operator="OR">
    <criteria comment="Release section" operator="AND">
      <extend_definition comment="Ubuntu 11.04 is installed" definition_ref="oval:org.mitre.oval:def:14150" />
      <criterion comment="Installed architecture is all" test_ref="oval:org.mitre.oval:tst:10881" />
      <criteria comment="Packages section" operator="OR">
        <criterion comment="openjdk-6-jre-headless DPKG is earlier than 6b22-1.10.4-0ubuntu1~11.04.2" test_ref="oval:org.mitre.oval:tst:78932" />
        <criterion comment="icedtea-6-jre-cacao DPKG is earlier than 6b22-1.10.4-0ubuntu1~11.04.2" test_ref="oval:org.mitre.oval:tst:79095" />
        <criterion comment="icedtea-6-jre-jamvm DPKG is earlier than 6b22-1.10.4-0ubuntu1~11.04.2" test_ref="oval:org.mitre.oval:tst:78903" />
        <criterion comment="openjdk-6-jre-lib DPKG is earlier than 6b22-1.10.4-0ubuntu1~11.04.2" test_ref="oval:org.mitre.oval:tst:78938" />
        <criterion comment="openjdk-6-jre-zero DPKG is earlier than 6b22-1.10.4-0ubuntu1~11.04.2" test_ref="oval:org.mitre.oval:tst:78949" />
        <criterion comment="openjdk-6-jre DPKG is earlier than 6b22-1.10.4-0ubuntu1~11.04.2" test_ref="oval:org.mitre.oval:tst:79107" />
      </criteria>
    </criteria>
    <criteria comment="Release section" operator="AND">
      <extend_definition comment="Ubuntu 11.10 is installed" definition_ref="oval:org.mitre.oval:def:14657" />
      <criterion comment="Installed architecture is all" test_ref="oval:org.mitre.oval:tst:10881" />
      <criteria comment="Packages section" operator="OR">
        <criterion comment="openjdk-6-jre-headless DPKG is earlier than 6b23~pre11-0ubuntu1.11.10.1" test_ref="oval:org.mitre.oval:tst:79040" />
        <criterion comment="icedtea-6-jre-cacao DPKG is earlier than 6b23~pre11-0ubuntu1.11.10.1" test_ref="oval:org.mitre.oval:tst:78475" />
        <criterion comment="icedtea-6-jre-jamvm DPKG is earlier than 6b23~pre11-0ubuntu1.11.10.1" test_ref="oval:org.mitre.oval:tst:79085" />
        <criterion comment="openjdk-6-jre-lib DPKG is earlier than 6b23~pre11-0ubuntu1.11.10.1" test_ref="oval:org.mitre.oval:tst:79067" />
        <criterion comment="openjdk-6-jre-zero DPKG is earlier than 6b23~pre11-0ubuntu1.11.10.1" test_ref="oval:org.mitre.oval:tst:79006" />
        <criterion comment="openjdk-6-jre DPKG is earlier than 6b23~pre11-0ubuntu1.11.10.1" test_ref="oval:org.mitre.oval:tst:78769" />
      </criteria>
    </criteria>
    <criteria comment="Release section" operator="AND">
      <extend_definition comment="Ubuntu 10.04 is installed" definition_ref="oval:org.mitre.oval:def:13089" />
      <criterion comment="Installed architecture is all" test_ref="oval:org.mitre.oval:tst:10881" />
      <criteria comment="Packages section" operator="OR">
        <criterion comment="openjdk-6-jre-headless DPKG is earlier than 6b20-1.9.10-0ubuntu1~10.04.3" test_ref="oval:org.mitre.oval:tst:78656" />
        <criterion comment="openjdk-6-jre-lib DPKG is earlier than 6b20-1.9.10-0ubuntu1~10.04.3" test_ref="oval:org.mitre.oval:tst:79020" />
        <criterion comment="icedtea-6-jre-cacao DPKG is earlier than 6b20-1.9.10-0ubuntu1~10.04.3" test_ref="oval:org.mitre.oval:tst:78112" />
        <criterion comment="openjdk-6-jre-zero DPKG is earlier than 6b20-1.9.10-0ubuntu1~10.04.3" test_ref="oval:org.mitre.oval:tst:78352" />
        <criterion comment="openjdk-6-jre DPKG is earlier than 6b20-1.9.10-0ubuntu1~10.04.3" test_ref="oval:org.mitre.oval:tst:78947" />
      </criteria>
    </criteria>
    <criteria comment="Release section" operator="AND">
      <extend_definition comment="Ubuntu 10.10 is installed" definition_ref="oval:org.mitre.oval:def:13134" />
      <criterion comment="Installed architecture is all" test_ref="oval:org.mitre.oval:tst:10881" />
      <criteria comment="Packages section" operator="OR">
        <criterion comment="openjdk-6-jre-headless DPKG is earlier than 6b20-1.9.10-0ubuntu1~10.10.3" test_ref="oval:org.mitre.oval:tst:79032" />
        <criterion comment="openjdk-6-jre-lib DPKG is earlier than 6b20-1.9.10-0ubuntu1~10.10.3" test_ref="oval:org.mitre.oval:tst:78907" />
        <criterion comment="icedtea-6-jre-cacao DPKG is earlier than 6b20-1.9.10-0ubuntu1~10.10.3" test_ref="oval:org.mitre.oval:tst:78784" />
        <criterion comment="openjdk-6-jre-zero DPKG is earlier than 6b20-1.9.10-0ubuntu1~10.10.3" test_ref="oval:org.mitre.oval:tst:79106" />
        <criterion comment="openjdk-6-jre DPKG is earlier than 6b20-1.9.10-0ubuntu1~10.10.3" test_ref="oval:org.mitre.oval:tst:78826" />
      </criteria>
    </criteria>
  </criteria>
</definition>
=======
<oval-def:definition xmlns:oval-def="http://oval.mitre.org/XMLSchema/oval-definitions-5" class="patch" id="oval:org.mitre.oval:def:15328" version="9">
  <oval-def:metadata>
    <oval-def:title>USN-1263-2 -- OpenJDK 6 regression</oval-def:title>
    <oval-def:affected family="unix">
      <oval-def:platform>Ubuntu 11.04</oval-def:platform>
      <oval-def:platform>Ubuntu 11.10</oval-def:platform>
      <oval-def:platform>Ubuntu 10.04</oval-def:platform>
      <oval-def:platform>Ubuntu 10.10</oval-def:platform>
      <oval-def:product>OpenJDK</oval-def:product>
    </oval-def:affected>
    <oval-def:reference ref_id="USN-1263-2" ref_url="https://lists.ubuntu.com/archives/ubuntu-security-announce/2012-January/001582.html" source="VENDOR" />
    <oval-def:reference ref_id="CVE-2011-3389" ref_url="http://cve.mitre.org/cgi-bin/cvename.cgi?name=CVE-2011-3389" source="CVE" />
    <oval-def:reference ref_id="CVE-2011-3377" ref_url="http://cve.mitre.org/cgi-bin/cvename.cgi?name=CVE-2011-3377" source="CVE" />
    <oval-def:reference ref_id="CVE-2011-3521" ref_url="http://cve.mitre.org/cgi-bin/cvename.cgi?name=CVE-2011-3521" source="CVE" />
    <oval-def:reference ref_id="CVE-2011-3544" ref_url="http://cve.mitre.org/cgi-bin/cvename.cgi?name=CVE-2011-3544" source="CVE" />
    <oval-def:reference ref_id="CVE-2011-3547" ref_url="http://cve.mitre.org/cgi-bin/cvename.cgi?name=CVE-2011-3547" source="CVE" />
    <oval-def:reference ref_id="CVE-2011-3548" ref_url="http://cve.mitre.org/cgi-bin/cvename.cgi?name=CVE-2011-3548" source="CVE" />
    <oval-def:reference ref_id="CVE-2011-3551" ref_url="http://cve.mitre.org/cgi-bin/cvename.cgi?name=CVE-2011-3551" source="CVE" />
    <oval-def:reference ref_id="CVE-2011-3552" ref_url="http://cve.mitre.org/cgi-bin/cvename.cgi?name=CVE-2011-3552" source="CVE" />
    <oval-def:reference ref_id="CVE-2011-3553" ref_url="http://cve.mitre.org/cgi-bin/cvename.cgi?name=CVE-2011-3553" source="CVE" />
    <oval-def:reference ref_id="CVE-2011-3554" ref_url="http://cve.mitre.org/cgi-bin/cvename.cgi?name=CVE-2011-3554" source="CVE" />
    <oval-def:reference ref_id="CVE-2011-3556" ref_url="http://cve.mitre.org/cgi-bin/cvename.cgi?name=CVE-2011-3556" source="CVE" />
    <oval-def:reference ref_id="CVE-2011-3557" ref_url="http://cve.mitre.org/cgi-bin/cvename.cgi?name=CVE-2011-3557" source="CVE" />
    <oval-def:reference ref_id="CVE-2011-3558" ref_url="http://cve.mitre.org/cgi-bin/cvename.cgi?name=CVE-2011-3558" source="CVE" />
    <oval-def:reference ref_id="CVE-2011-3560" ref_url="http://cve.mitre.org/cgi-bin/cvename.cgi?name=CVE-2011-3560" source="CVE" />
    <oval-def:description>openjdk-6: Open Source Java implementation - openjdk-6b18: Open Source Java implementation Details: USN-1263-1 fixed vulnerabilities in OpenJDK 6. The upstream patch for the chosen plaintext attack on the block-wise AES encryption algorithm introduced a regression that caused TLS/SSL connections to fail when using certain algorithms. This update fixes the problem. We apologize for the inconvenience. Original advisory USN-1263-1 caused a regression when using OpenJDK 6�s SSL/TLS implementation.</oval-def:description>
    <oval-def:oval_repository>
      <oval-def:dates>
        <oval-def:submitted date="2012-03-31T03:11:26-05:00">
          <oval-def:contributor organization="SecPod Technologies">SecPod Team</oval-def:contributor>
        </oval-def:submitted>
        <oval-def:status_change date="2012-03-31T09:16:02.166-04:00">DRAFT</oval-def:status_change>
        <oval-def:status_change date="2012-04-16T04:07:30.143-04:00">INTERIM</oval-def:status_change>
        <oval-def:status_change date="2012-05-07T04:01:57.471-04:00">ACCEPTED</oval-def:status_change>
        <oval-def:modified comment="EDITED oval:org.mitre.oval:def:15328 - added CVE references; also made minor updates" date="2014-06-13T16:29:00.177-04:00">
          <oval-def:contributor organization="ALTX-SOFT">Sergey Artykhov</oval-def:contributor>
        </oval-def:modified>
        <oval-def:status_change date="2014-06-13T16:31:54.089-04:00">INTERIM</oval-def:status_change>
        <oval-def:status_change date="2014-06-30T04:05:40.524-04:00">ACCEPTED</oval-def:status_change>
      </oval-def:dates>
      <oval-def:status>ACCEPTED</oval-def:status>
      <oval-def:min_schema_version>5.4</oval-def:min_schema_version>
    </oval-def:oval_repository>
  </oval-def:metadata>
  <oval-def:criteria operator="OR">
    <oval-def:criteria comment="Release section" operator="AND">
      <oval-def:extend_definition comment="Ubuntu 11.04 is installed" definition_ref="oval:org.mitre.oval:def:14150" />
      <oval-def:criterion comment="Installed architecture is all" test_ref="oval:org.mitre.oval:tst:10881" />
      <oval-def:criteria comment="Packages section" operator="OR">
        <oval-def:criterion comment="openjdk-6-jre-headless DPKG is earlier than 6b22-1.10.4-0ubuntu1~11.04.2" test_ref="oval:org.mitre.oval:tst:78932" />
        <oval-def:criterion comment="icedtea-6-jre-cacao DPKG is earlier than 6b22-1.10.4-0ubuntu1~11.04.2" test_ref="oval:org.mitre.oval:tst:79095" />
        <oval-def:criterion comment="icedtea-6-jre-jamvm DPKG is earlier than 6b22-1.10.4-0ubuntu1~11.04.2" test_ref="oval:org.mitre.oval:tst:78903" />
        <oval-def:criterion comment="openjdk-6-jre-lib DPKG is earlier than 6b22-1.10.4-0ubuntu1~11.04.2" test_ref="oval:org.mitre.oval:tst:78938" />
        <oval-def:criterion comment="openjdk-6-jre-zero DPKG is earlier than 6b22-1.10.4-0ubuntu1~11.04.2" test_ref="oval:org.mitre.oval:tst:78949" />
        <oval-def:criterion comment="openjdk-6-jre DPKG is earlier than 6b22-1.10.4-0ubuntu1~11.04.2" test_ref="oval:org.mitre.oval:tst:79107" />
      </oval-def:criteria>
    </oval-def:criteria>
    <oval-def:criteria comment="Release section" operator="AND">
      <oval-def:extend_definition comment="Ubuntu 11.10 is installed" definition_ref="oval:org.mitre.oval:def:14657" />
      <oval-def:criterion comment="Installed architecture is all" test_ref="oval:org.mitre.oval:tst:10881" />
      <oval-def:criteria comment="Packages section" operator="OR">
        <oval-def:criterion comment="openjdk-6-jre-headless DPKG is earlier than 6b23~pre11-0ubuntu1.11.10.1" test_ref="oval:org.mitre.oval:tst:79040" />
        <oval-def:criterion comment="icedtea-6-jre-cacao DPKG is earlier than 6b23~pre11-0ubuntu1.11.10.1" test_ref="oval:org.mitre.oval:tst:78475" />
        <oval-def:criterion comment="icedtea-6-jre-jamvm DPKG is earlier than 6b23~pre11-0ubuntu1.11.10.1" test_ref="oval:org.mitre.oval:tst:79085" />
        <oval-def:criterion comment="openjdk-6-jre-lib DPKG is earlier than 6b23~pre11-0ubuntu1.11.10.1" test_ref="oval:org.mitre.oval:tst:79067" />
        <oval-def:criterion comment="openjdk-6-jre-zero DPKG is earlier than 6b23~pre11-0ubuntu1.11.10.1" test_ref="oval:org.mitre.oval:tst:79006" />
        <oval-def:criterion comment="openjdk-6-jre DPKG is earlier than 6b23~pre11-0ubuntu1.11.10.1" test_ref="oval:org.mitre.oval:tst:78769" />
      </oval-def:criteria>
    </oval-def:criteria>
    <oval-def:criteria comment="Release section" operator="AND">
      <oval-def:extend_definition comment="Ubuntu 10.04 is installed" definition_ref="oval:org.mitre.oval:def:13089" />
      <oval-def:criterion comment="Installed architecture is all" test_ref="oval:org.mitre.oval:tst:10881" />
      <oval-def:criteria comment="Packages section" operator="OR">
        <oval-def:criterion comment="openjdk-6-jre-headless DPKG is earlier than 6b20-1.9.10-0ubuntu1~10.04.3" test_ref="oval:org.mitre.oval:tst:78656" />
        <oval-def:criterion comment="openjdk-6-jre-lib DPKG is earlier than 6b20-1.9.10-0ubuntu1~10.04.3" test_ref="oval:org.mitre.oval:tst:79020" />
        <oval-def:criterion comment="icedtea-6-jre-cacao DPKG is earlier than 6b20-1.9.10-0ubuntu1~10.04.3" test_ref="oval:org.mitre.oval:tst:78112" />
        <oval-def:criterion comment="openjdk-6-jre-zero DPKG is earlier than 6b20-1.9.10-0ubuntu1~10.04.3" test_ref="oval:org.mitre.oval:tst:78352" />
        <oval-def:criterion comment="openjdk-6-jre DPKG is earlier than 6b20-1.9.10-0ubuntu1~10.04.3" test_ref="oval:org.mitre.oval:tst:78947" />
      </oval-def:criteria>
    </oval-def:criteria>
    <oval-def:criteria comment="Release section" operator="AND">
      <oval-def:extend_definition comment="Ubuntu 10.10 is installed" definition_ref="oval:org.mitre.oval:def:13134" />
      <oval-def:criterion comment="Installed architecture is all" test_ref="oval:org.mitre.oval:tst:10881" />
      <oval-def:criteria comment="Packages section" operator="OR">
        <oval-def:criterion comment="openjdk-6-jre-headless DPKG is earlier than 6b20-1.9.10-0ubuntu1~10.10.3" test_ref="oval:org.mitre.oval:tst:79032" />
        <oval-def:criterion comment="openjdk-6-jre-lib DPKG is earlier than 6b20-1.9.10-0ubuntu1~10.10.3" test_ref="oval:org.mitre.oval:tst:78907" />
        <oval-def:criterion comment="icedtea-6-jre-cacao DPKG is earlier than 6b20-1.9.10-0ubuntu1~10.10.3" test_ref="oval:org.mitre.oval:tst:78784" />
        <oval-def:criterion comment="openjdk-6-jre-zero DPKG is earlier than 6b20-1.9.10-0ubuntu1~10.10.3" test_ref="oval:org.mitre.oval:tst:79106" />
        <oval-def:criterion comment="openjdk-6-jre DPKG is earlier than 6b20-1.9.10-0ubuntu1~10.10.3" test_ref="oval:org.mitre.oval:tst:78826" />
      </oval-def:criteria>
    </oval-def:criteria>
  </oval-def:criteria>
</oval-def:definition>
>>>>>>> 19a1a466
<|MERGE_RESOLUTION|>--- conflicted
+++ resolved
@@ -1,98 +1,3 @@
-<<<<<<< HEAD
-<definition xmlns="http://oval.mitre.org/XMLSchema/oval-definitions-5" class="patch" id="oval:org.mitre.oval:def:15328" version="9">
-  <metadata>
-    <title>USN-1263-2 -- OpenJDK 6 regression</title>
-    <affected family="unix">
-      <platform>Ubuntu 11.04</platform>
-      <platform>Ubuntu 11.10</platform>
-      <platform>Ubuntu 10.04</platform>
-      <platform>Ubuntu 10.10</platform>
-      <product>OpenJDK</product>
-    </affected>
-    <reference ref_id="USN-1263-2" ref_url="https://lists.ubuntu.com/archives/ubuntu-security-announce/2012-January/001567.html" source="VENDOR" />
-    <reference ref_id="CVE-2011-3389" ref_url="http://cve.mitre.org/cgi-bin/cvename.cgi?name=CVE-2011-3389" source="CVE" />
-    <reference ref_id="CVE-2011-3377" ref_url="http://cve.mitre.org/cgi-bin/cvename.cgi?name=CVE-2011-3377" source="CVE" />
-    <reference ref_id="CVE-2011-3521" ref_url="http://cve.mitre.org/cgi-bin/cvename.cgi?name=CVE-2011-3521" source="CVE" />
-    <reference ref_id="CVE-2011-3544" ref_url="http://cve.mitre.org/cgi-bin/cvename.cgi?name=CVE-2011-3544" source="CVE" />
-    <reference ref_id="CVE-2011-3547" ref_url="http://cve.mitre.org/cgi-bin/cvename.cgi?name=CVE-2011-3547" source="CVE" />
-    <reference ref_id="CVE-2011-3548" ref_url="http://cve.mitre.org/cgi-bin/cvename.cgi?name=CVE-2011-3548" source="CVE" />
-    <reference ref_id="CVE-2011-3551" ref_url="http://cve.mitre.org/cgi-bin/cvename.cgi?name=CVE-2011-3551" source="CVE" />
-    <reference ref_id="CVE-2011-3552" ref_url="http://cve.mitre.org/cgi-bin/cvename.cgi?name=CVE-2011-3552" source="CVE" />
-    <reference ref_id="CVE-2011-3553" ref_url="http://cve.mitre.org/cgi-bin/cvename.cgi?name=CVE-2011-3553" source="CVE" />
-    <reference ref_id="CVE-2011-3554" ref_url="http://cve.mitre.org/cgi-bin/cvename.cgi?name=CVE-2011-3554" source="CVE" />
-    <reference ref_id="CVE-2011-3556" ref_url="http://cve.mitre.org/cgi-bin/cvename.cgi?name=CVE-2011-3556" source="CVE" />
-    <reference ref_id="CVE-2011-3557" ref_url="http://cve.mitre.org/cgi-bin/cvename.cgi?name=CVE-2011-3557" source="CVE" />
-    <reference ref_id="CVE-2011-3558" ref_url="http://cve.mitre.org/cgi-bin/cvename.cgi?name=CVE-2011-3558" source="CVE" />
-    <reference ref_id="CVE-2011-3560" ref_url="http://cve.mitre.org/cgi-bin/cvename.cgi?name=CVE-2011-3560" source="CVE" />
-    <description>openjdk-6: Open Source Java implementation - openjdk-6b18: Open Source Java implementation Details: USN-1263-1 fixed vulnerabilities in OpenJDK 6. The upstream patch for the chosen plaintext attack on the block-wise AES encryption algorithm introduced a regression that caused TLS/SSL connections to fail when using certain algorithms. This update fixes the problem. We apologize for the inconvenience. Original advisory USN-1263-1 caused a regression when using OpenJDK 6�s SSL/TLS implementation.</description>
-    <oval_repository>
-      <dates>
-        <submitted date="2012-03-31T03:11:26-05:00">
-          <contributor organization="SecPod Technologies">SecPod Team</contributor>
-        </submitted>
-        <status_change date="2012-03-31T09:16:02.166-04:00">DRAFT</status_change>
-        <status_change date="2012-04-16T04:07:30.143-04:00">INTERIM</status_change>
-        <status_change date="2012-05-07T04:01:57.471-04:00">ACCEPTED</status_change>
-        <modified comment="EDITED oval:org.mitre.oval:def:15328 - added CVE references; also made minor updates" date="2014-06-13T16:29:00.177-04:00">
-          <contributor organization="ALTX-SOFT">Sergey Artykhov</contributor>
-        </modified>
-        <status_change date="2014-06-13T16:31:54.089-04:00">INTERIM</status_change>
-        <status_change date="2014-06-30T04:05:40.524-04:00">ACCEPTED</status_change>
-      </dates>
-      <status>ACCEPTED</status>
-      <min_schema_version>5.4</min_schema_version>
-    </oval_repository>
-  </metadata>
-  <criteria operator="OR">
-    <criteria comment="Release section" operator="AND">
-      <extend_definition comment="Ubuntu 11.04 is installed" definition_ref="oval:org.mitre.oval:def:14150" />
-      <criterion comment="Installed architecture is all" test_ref="oval:org.mitre.oval:tst:10881" />
-      <criteria comment="Packages section" operator="OR">
-        <criterion comment="openjdk-6-jre-headless DPKG is earlier than 6b22-1.10.4-0ubuntu1~11.04.2" test_ref="oval:org.mitre.oval:tst:78932" />
-        <criterion comment="icedtea-6-jre-cacao DPKG is earlier than 6b22-1.10.4-0ubuntu1~11.04.2" test_ref="oval:org.mitre.oval:tst:79095" />
-        <criterion comment="icedtea-6-jre-jamvm DPKG is earlier than 6b22-1.10.4-0ubuntu1~11.04.2" test_ref="oval:org.mitre.oval:tst:78903" />
-        <criterion comment="openjdk-6-jre-lib DPKG is earlier than 6b22-1.10.4-0ubuntu1~11.04.2" test_ref="oval:org.mitre.oval:tst:78938" />
-        <criterion comment="openjdk-6-jre-zero DPKG is earlier than 6b22-1.10.4-0ubuntu1~11.04.2" test_ref="oval:org.mitre.oval:tst:78949" />
-        <criterion comment="openjdk-6-jre DPKG is earlier than 6b22-1.10.4-0ubuntu1~11.04.2" test_ref="oval:org.mitre.oval:tst:79107" />
-      </criteria>
-    </criteria>
-    <criteria comment="Release section" operator="AND">
-      <extend_definition comment="Ubuntu 11.10 is installed" definition_ref="oval:org.mitre.oval:def:14657" />
-      <criterion comment="Installed architecture is all" test_ref="oval:org.mitre.oval:tst:10881" />
-      <criteria comment="Packages section" operator="OR">
-        <criterion comment="openjdk-6-jre-headless DPKG is earlier than 6b23~pre11-0ubuntu1.11.10.1" test_ref="oval:org.mitre.oval:tst:79040" />
-        <criterion comment="icedtea-6-jre-cacao DPKG is earlier than 6b23~pre11-0ubuntu1.11.10.1" test_ref="oval:org.mitre.oval:tst:78475" />
-        <criterion comment="icedtea-6-jre-jamvm DPKG is earlier than 6b23~pre11-0ubuntu1.11.10.1" test_ref="oval:org.mitre.oval:tst:79085" />
-        <criterion comment="openjdk-6-jre-lib DPKG is earlier than 6b23~pre11-0ubuntu1.11.10.1" test_ref="oval:org.mitre.oval:tst:79067" />
-        <criterion comment="openjdk-6-jre-zero DPKG is earlier than 6b23~pre11-0ubuntu1.11.10.1" test_ref="oval:org.mitre.oval:tst:79006" />
-        <criterion comment="openjdk-6-jre DPKG is earlier than 6b23~pre11-0ubuntu1.11.10.1" test_ref="oval:org.mitre.oval:tst:78769" />
-      </criteria>
-    </criteria>
-    <criteria comment="Release section" operator="AND">
-      <extend_definition comment="Ubuntu 10.04 is installed" definition_ref="oval:org.mitre.oval:def:13089" />
-      <criterion comment="Installed architecture is all" test_ref="oval:org.mitre.oval:tst:10881" />
-      <criteria comment="Packages section" operator="OR">
-        <criterion comment="openjdk-6-jre-headless DPKG is earlier than 6b20-1.9.10-0ubuntu1~10.04.3" test_ref="oval:org.mitre.oval:tst:78656" />
-        <criterion comment="openjdk-6-jre-lib DPKG is earlier than 6b20-1.9.10-0ubuntu1~10.04.3" test_ref="oval:org.mitre.oval:tst:79020" />
-        <criterion comment="icedtea-6-jre-cacao DPKG is earlier than 6b20-1.9.10-0ubuntu1~10.04.3" test_ref="oval:org.mitre.oval:tst:78112" />
-        <criterion comment="openjdk-6-jre-zero DPKG is earlier than 6b20-1.9.10-0ubuntu1~10.04.3" test_ref="oval:org.mitre.oval:tst:78352" />
-        <criterion comment="openjdk-6-jre DPKG is earlier than 6b20-1.9.10-0ubuntu1~10.04.3" test_ref="oval:org.mitre.oval:tst:78947" />
-      </criteria>
-    </criteria>
-    <criteria comment="Release section" operator="AND">
-      <extend_definition comment="Ubuntu 10.10 is installed" definition_ref="oval:org.mitre.oval:def:13134" />
-      <criterion comment="Installed architecture is all" test_ref="oval:org.mitre.oval:tst:10881" />
-      <criteria comment="Packages section" operator="OR">
-        <criterion comment="openjdk-6-jre-headless DPKG is earlier than 6b20-1.9.10-0ubuntu1~10.10.3" test_ref="oval:org.mitre.oval:tst:79032" />
-        <criterion comment="openjdk-6-jre-lib DPKG is earlier than 6b20-1.9.10-0ubuntu1~10.10.3" test_ref="oval:org.mitre.oval:tst:78907" />
-        <criterion comment="icedtea-6-jre-cacao DPKG is earlier than 6b20-1.9.10-0ubuntu1~10.10.3" test_ref="oval:org.mitre.oval:tst:78784" />
-        <criterion comment="openjdk-6-jre-zero DPKG is earlier than 6b20-1.9.10-0ubuntu1~10.10.3" test_ref="oval:org.mitre.oval:tst:79106" />
-        <criterion comment="openjdk-6-jre DPKG is earlier than 6b20-1.9.10-0ubuntu1~10.10.3" test_ref="oval:org.mitre.oval:tst:78826" />
-      </criteria>
-    </criteria>
-  </criteria>
-</definition>
-=======
 <oval-def:definition xmlns:oval-def="http://oval.mitre.org/XMLSchema/oval-definitions-5" class="patch" id="oval:org.mitre.oval:def:15328" version="9">
   <oval-def:metadata>
     <oval-def:title>USN-1263-2 -- OpenJDK 6 regression</oval-def:title>
@@ -185,5 +90,4 @@
       </oval-def:criteria>
     </oval-def:criteria>
   </oval-def:criteria>
-</oval-def:definition>
->>>>>>> 19a1a466
+</oval-def:definition>