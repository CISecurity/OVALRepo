--- conflicted
+++ resolved
@@ -1,85 +1,41 @@
-<<<<<<< HEAD
-<oval-def:definition xmlns:oval-def="http://oval.mitre.org/XMLSchema/oval-definitions-5" class="inventory" id="oval:org.mitre.oval:def:18343" version="9">
-  <oval-def:metadata>
-    <oval-def:title>Microsoft Internet Explorer 11 is installed</oval-def:title>
-    <oval-def:affected family="windows">
-      <oval-def:platform>Microsoft Windows 7</oval-def:platform>
-      <oval-def:platform>Microsoft Windows 8</oval-def:platform>
-      <oval-def:platform>Microsoft Windows Server 2012</oval-def:platform>
-      <oval-def:platform>Microsoft Windows 8.1</oval-def:platform>
-      <oval-def:platform>Microsoft Windows Server 2008 R2</oval-def:platform>
-      <oval-def:platform>Microsoft Windows Server 2012 R2</oval-def:platform>
-      <oval-def:product>Microsoft Internet Explorer 11</oval-def:product>
-    </oval-def:affected>
-    <oval-def:reference ref_id="cpe:/a:microsoft:ie:11" source="CPE" />
-    <oval-def:description>Microsoft Internet Explorer 11 is installed</oval-def:description>
-    <oval-def:oval_repository>
-      <oval-def:dates>
-        <oval-def:submitted date="2013-11-15T11:11:35">
-          <oval-def:contributor organization="SecPod Technologies">SecPod Team</oval-def:contributor>
-        </oval-def:submitted>
-        <oval-def:status_change date="2013-11-18T19:08:25.972-05:00">DRAFT</oval-def:status_change>
-        <oval-def:status_change date="2013-12-09T04:00:08.269-05:00">INTERIM</oval-def:status_change>
-        <oval-def:status_change date="2013-12-30T04:00:14.534-05:00">ACCEPTED</oval-def:status_change>
-        <oval-def:modified comment="EDITED oval:org.mitre.oval:def:18343 - Updating platforms for Internet Explorer 11." date="2013-12-30T09:03:00.322-05:00">
-          <oval-def:contributor organization="ALTX-SOFT">Maria Kedovskaya</oval-def:contributor>
-        </oval-def:modified>
-        <oval-def:status_change date="2013-12-30T09:07:45.958-05:00">INTERIM</oval-def:status_change>
-        <oval-def:status_change date="2014-01-20T04:00:17.922-05:00">ACCEPTED</oval-def:status_change>
-        <oval-def:modified comment="EDITED oval:org.mitre.oval:obj:23453 - Updated comment to include IE 11 given that this object is referenced by IE 11 inventory definitions." date="2014-12-05T18:57:00.896-05:00">
-          <oval-def:contributor organization="CIS">Blake Frantz</oval-def:contributor>
-        </oval-def:modified>
-        <oval-def:status_change date="2014-12-05T18:59:51.501-05:00">INTERIM</oval-def:status_change>
-        <oval-def:status_change date="2014-12-22T04:00:06.360-05:00">ACCEPTED</oval-def:status_change>
-      </oval-def:dates>
-      <oval-def:status>ACCEPTED</oval-def:status>
-      <oval-def:min_schema_version>5.3</oval-def:min_schema_version>
-    </oval-def:oval_repository>
-  </oval-def:metadata>
-  <oval-def:criteria operator="AND">
-    <oval-def:criterion comment="Check if Microsoft Internet Explorer 11 is installed" test_ref="oval:org.mitre.oval:tst:87142" />
-  </oval-def:criteria>
-</oval-def:definition>
-=======
-<oval-def:definition xmlns:oval-def="http://oval.mitre.org/XMLSchema/oval-definitions-5" class="inventory" id="oval:org.mitre.oval:def:18343" version="9">
-  <oval-def:metadata>
-    <oval-def:title>Microsoft Internet Explorer 11 is installed</oval-def:title>
-    <oval-def:affected family="windows">
-      <oval-def:platform>Microsoft Windows 7</oval-def:platform>
-      <oval-def:platform>Microsoft Windows 8</oval-def:platform>
-      <oval-def:platform>Microsoft Windows Server 2012</oval-def:platform>
-      <oval-def:platform>Microsoft Windows 8.1</oval-def:platform>
-      <oval-def:platform>Microsoft Windows Server 2008 R2</oval-def:platform>
-      <oval-def:platform>Microsoft Windows Server 2012 R2</oval-def:platform>
-      <oval-def:product>Microsoft Internet Explorer 11</oval-def:product>
-    </oval-def:affected>
-    <oval-def:reference ref_id="cpe:/a:microsoft:ie:11" source="CPE" />
-    <oval-def:description>Microsoft Internet Explorer 11 is installed</oval-def:description>
-    <oval-def:oval_repository>
-      <oval-def:dates>
-        <oval-def:submitted date="2013-11-15T11:11:35">
-          <oval-def:contributor organization="SecPod Technologies">SecPod Team</oval-def:contributor>
-        </oval-def:submitted>
-        <oval-def:status_change date="2013-11-18T19:08:25.972-05:00">DRAFT</oval-def:status_change>
-        <oval-def:status_change date="2013-12-09T04:00:08.269-05:00">INTERIM</oval-def:status_change>
-        <oval-def:status_change date="2013-12-30T04:00:14.534-05:00">ACCEPTED</oval-def:status_change>
-        <oval-def:modified comment="EDITED oval:org.mitre.oval:def:18343 - Updating platforms for Internet Explorer 11." date="2013-12-30T09:03:00.322-05:00">
-          <oval-def:contributor organization="ALTX-SOFT">Maria Kedovskaya</oval-def:contributor>
-        </oval-def:modified>
-        <oval-def:status_change date="2013-12-30T09:07:45.958-05:00">INTERIM</oval-def:status_change>
-        <oval-def:status_change date="2014-01-20T04:00:17.922-05:00">ACCEPTED</oval-def:status_change>
-        <oval-def:modified comment="EDITED oval:org.mitre.oval:obj:23453 - Updated comment to include IE 11 given that this object is referenced by IE 11 inventory definitions." date="2014-12-05T18:57:00.896-05:00">
-          <oval-def:contributor organization="CIS">Blake Frantz</oval-def:contributor>
-        </oval-def:modified>
-        <oval-def:status_change date="2014-12-05T18:59:51.501-05:00">INTERIM</oval-def:status_change>
-        <oval-def:status_change date="2014-12-22T04:00:06.360-05:00">ACCEPTED</oval-def:status_change>
-      </oval-def:dates>
-      <oval-def:status>ACCEPTED</oval-def:status>
-      <oval-def:min_schema_version>5.3</oval-def:min_schema_version>
-    </oval-def:oval_repository>
-  </oval-def:metadata>
-  <oval-def:criteria>
-    <oval-def:criterion comment="Check if Microsoft Internet Explorer 11 is installed" test_ref="oval:org.mitre.oval:tst:87142" />
-  </oval-def:criteria>
-</oval-def:definition>
->>>>>>> 06dbe9a3
+<definition xmlns="http://oval.mitre.org/XMLSchema/oval-definitions-5" class="inventory" id="oval:org.mitre.oval:def:18343" version="10">
+  <metadata>
+    <title>Microsoft Internet Explorer 11 is installed</title>
+    <affected family="windows">
+      <platform>Microsoft Windows 7</platform>
+      <platform>Microsoft Windows 8</platform>
+      <platform>Microsoft Windows Server 2012</platform>
+      <platform>Microsoft Windows 8.1</platform>
+      <platform>Microsoft Windows Server 2008 R2</platform>
+      <platform>Microsoft Windows Server 2012 R2</platform>
+      <product>Microsoft Internet Explorer 11</product>
+    </affected>
+    <reference ref_id="cpe:/a:microsoft:ie:11" source="CPE" />
+    <description>Microsoft Internet Explorer 11 is installed</description>
+    <oval_repository>
+      <dates>
+        <submitted date="2013-11-15T11:11:35">
+          <contributor organization="SecPod Technologies">SecPod Team</contributor>
+        </submitted>
+        <status_change date="2013-11-18T19:08:25.972-05:00">DRAFT</status_change>
+        <status_change date="2013-12-09T04:00:08.269-05:00">INTERIM</status_change>
+        <status_change date="2013-12-30T04:00:14.534-05:00">ACCEPTED</status_change>
+        <modified comment="EDITED oval:org.mitre.oval:def:18343 - Updating platforms for Internet Explorer 11." date="2013-12-30T09:03:00.322-05:00">
+          <contributor organization="ALTX-SOFT">Maria Kedovskaya</contributor>
+        </modified>
+        <status_change date="2013-12-30T09:07:45.958-05:00">INTERIM</status_change>
+        <status_change date="2014-01-20T04:00:17.922-05:00">ACCEPTED</status_change>
+        <modified comment="EDITED oval:org.mitre.oval:obj:23453 - Updated comment to include IE 11 given that this object is referenced by IE 11 inventory definitions." date="2014-12-05T18:57:00.896-05:00">
+          <contributor organization="CIS">Blake Frantz</contributor>
+        </modified>
+        <status_change date="2014-12-05T18:59:51.501-05:00">INTERIM</status_change>
+        <status_change date="2014-12-22T04:00:06.360-05:00">ACCEPTED</status_change>
+      </dates>
+      <status>ACCEPTED</status>
+      <min_schema_version>5.10</min_schema_version>
+    </oval_repository>
+  </metadata>
+  <criteria>
+    <criterion comment="Check if Microsoft Internet Explorer 11 is installed" test_ref="oval:org.mitre.oval:tst:87142" />
+  </criteria>
+</definition>