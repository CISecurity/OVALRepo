--- conflicted
+++ resolved
@@ -1,76 +1,37 @@
-<<<<<<< HEAD
-<oval-def:definition xmlns:oval-def="http://oval.mitre.org/XMLSchema/oval-definitions-5" class="inventory" id="oval:org.mitre.oval:def:5267" version="3">
-  <oval-def:metadata>
-    <oval-def:title>IBM AIX 6.1 is installed</oval-def:title>
-    <oval-def:affected family="unix">
-      <oval-def:platform>IBM AIX 6.1</oval-def:platform>
-    </oval-def:affected>
-    <oval-def:reference ref_id="cpe:/o:ibm:aix:6.1" source="CPE" />
-    <oval-def:description>The operating system installed on the system is IBM AIX 6.1.</oval-def:description>
-    <oval-def:oval_repository>
-      <oval-def:dates>
-        <oval-def:submitted date="2008-06-12T12:00:00.000-04:00">
-          <oval-def:contributor organization="Hewlett-Packard">Michael Wood</oval-def:contributor>
-        </oval-def:submitted>
-        <oval-def:modified comment="Use pattern matching for 6.1 test" date="2008-06-12T11:18:00.144-04:00">
-          <oval-def:contributor organization="Hewlett-Packard">Michael Wood</oval-def:contributor>
-        </oval-def:modified>
-        <oval-def:status_change date="2008-06-20T15:38:35.657-04:00">DRAFT</oval-def:status_change>
-        <oval-def:modified comment="Changed state back so it no longer has contains a pattern_match operation" date="2008-07-08T10:46:00.008-04:00">
-          <oval-def:contributor organization="Hewlett-Packard">Michael Wood</oval-def:contributor>
-        </oval-def:modified>
-        <oval-def:status_change date="2008-07-28T04:00:10.105-04:00">INTERIM</oval-def:status_change>
-        <oval-def:status_change date="2008-08-18T04:00:22.609-04:00">ACCEPTED</oval-def:status_change>
-        <oval-def:modified comment="EDITED oval:org.mitre.oval:def:5267 - inventory definitions for IBM AIX" date="2013-11-21T13:16:00.051-05:00">
-          <oval-def:contributor organization="Hewlett-Packard">Chandan M C</oval-def:contributor>
-        </oval-def:modified>
-        <oval-def:status_change date="2013-11-21T13:18:01.723-05:00">INTERIM</oval-def:status_change>
-        <oval-def:status_change date="2013-12-09T04:00:18.894-05:00">ACCEPTED</oval-def:status_change>
-      </oval-def:dates>
-      <oval-def:status>ACCEPTED</oval-def:status>
-      <oval-def:min_schema_version>5.10</oval-def:min_schema_version>
-    </oval-def:oval_repository>
-  </oval-def:metadata>
-  <oval-def:criteria>
-    <oval-def:criterion comment="IBM AIX version is greater than or equal 6100-00" test_ref="oval:org.mitre.oval:tst:7699" />
-    <oval-def:criterion comment="IBM AIX version is less than 7100-00" test_ref="oval:org.mitre.oval:tst:8057" />
-  </oval-def:criteria>
-</oval-def:definition>
-=======
-<oval-def:definition xmlns:oval-def="http://oval.mitre.org/XMLSchema/oval-definitions-5" class="inventory" id="oval:org.mitre.oval:def:5267" version="3">
-  <oval-def:metadata>
-    <oval-def:title>IBM AIX 6.1 is installed</oval-def:title>
-    <oval-def:affected family="unix">
-      <oval-def:platform>IBM AIX 6.1</oval-def:platform>
-    </oval-def:affected>
-    <oval-def:reference ref_id="cpe:/o:ibm:aix:6.1" source="CPE" />
-    <oval-def:description>The operating system installed on the system is IBM AIX 6.1.</oval-def:description>
-    <oval-def:oval_repository>
-      <oval-def:dates>
-        <oval-def:submitted date="2008-06-12T12:00:00.000-04:00">
-          <oval-def:contributor organization="Hewlett-Packard">Michael Wood</oval-def:contributor>
-        </oval-def:submitted>
-        <oval-def:modified comment="Use pattern matching for 6.1 test" date="2008-06-12T11:18:00.144-04:00">
-          <oval-def:contributor organization="Hewlett-Packard">Michael Wood</oval-def:contributor>
-        </oval-def:modified>
-        <oval-def:status_change date="2008-06-20T15:38:35.657-04:00">DRAFT</oval-def:status_change>
-        <oval-def:modified comment="Changed state back so it no longer has contains a pattern_match operation" date="2008-07-08T10:46:00.008-04:00">
-          <oval-def:contributor organization="Hewlett-Packard">Michael Wood</oval-def:contributor>
-        </oval-def:modified>
-        <oval-def:status_change date="2008-07-28T04:00:10.105-04:00">INTERIM</oval-def:status_change>
-        <oval-def:status_change date="2008-08-18T04:00:22.609-04:00">ACCEPTED</oval-def:status_change>
-        <oval-def:modified comment="EDITED oval:org.mitre.oval:def:5267 - inventory definitions for IBM AIX" date="2013-11-21T13:16:00.051-05:00">
-          <oval-def:contributor organization="Hewlett-Packard">Chandan M C</oval-def:contributor>
-        </oval-def:modified>
-        <oval-def:status_change date="2013-11-21T13:18:01.723-05:00">INTERIM</oval-def:status_change>
-        <oval-def:status_change date="2013-12-09T04:00:18.894-05:00">ACCEPTED</oval-def:status_change>
-      </oval-def:dates>
-      <oval-def:status>ACCEPTED</oval-def:status>
-    </oval-def:oval_repository>
-  </oval-def:metadata>
-  <oval-def:criteria>
-    <oval-def:criterion comment="IBM AIX version is greater than or equal 6100-00" test_ref="oval:org.mitre.oval:tst:7699" />
-    <oval-def:criterion comment="IBM AIX version is less than 7100-00" test_ref="oval:org.mitre.oval:tst:8057" />
-  </oval-def:criteria>
-</oval-def:definition>
->>>>>>> 06dbe9a3
+<definition xmlns="http://oval.mitre.org/XMLSchema/oval-definitions-5" class="inventory" id="oval:org.mitre.oval:def:5267" version="4">
+  <metadata>
+    <title>IBM AIX 6.1 is installed</title>
+    <affected family="unix">
+      <platform>IBM AIX 6.1</platform>
+    </affected>
+    <reference ref_id="cpe:/o:ibm:aix:6.1" source="CPE" />
+    <description>The operating system installed on the system is IBM AIX 6.1.</description>
+    <oval_repository>
+      <dates>
+        <submitted date="2008-06-12T12:00:00.000-04:00">
+          <contributor organization="Hewlett-Packard">Michael Wood</contributor>
+        </submitted>
+        <modified comment="Use pattern matching for 6.1 test" date="2008-06-12T11:18:00.144-04:00">
+          <contributor organization="Hewlett-Packard">Michael Wood</contributor>
+        </modified>
+        <status_change date="2008-06-20T15:38:35.657-04:00">DRAFT</status_change>
+        <modified comment="Changed state back so it no longer has contains a pattern_match operation" date="2008-07-08T10:46:00.008-04:00">
+          <contributor organization="Hewlett-Packard">Michael Wood</contributor>
+        </modified>
+        <status_change date="2008-07-28T04:00:10.105-04:00">INTERIM</status_change>
+        <status_change date="2008-08-18T04:00:22.609-04:00">ACCEPTED</status_change>
+        <modified comment="EDITED oval:org.mitre.oval:def:5267 - inventory definitions for IBM AIX" date="2013-11-21T13:16:00.051-05:00">
+          <contributor organization="Hewlett-Packard">Chandan M C</contributor>
+        </modified>
+        <status_change date="2013-11-21T13:18:01.723-05:00">INTERIM</status_change>
+        <status_change date="2013-12-09T04:00:18.894-05:00">ACCEPTED</status_change>
+      </dates>
+      <status>ACCEPTED</status>
+      <min_schema_version>5.10</min_schema_version>
+    </oval_repository>
+  </metadata>
+  <criteria>
+    <criterion comment="IBM AIX version is greater than or equal 6100-00" test_ref="oval:org.mitre.oval:tst:7699" />
+    <criterion comment="IBM AIX version is less than 7100-00" test_ref="oval:org.mitre.oval:tst:8057" />
+  </criteria>
+</definition>