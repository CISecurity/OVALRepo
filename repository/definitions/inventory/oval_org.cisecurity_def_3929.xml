--- conflicted
+++ resolved
@@ -1,5 +1,4 @@
-<<<<<<< HEAD
-<definition xmlns="http://oval.mitre.org/XMLSchema/oval-definitions-5" class="inventory" id="oval:org.cisecurity:def:3929" version="24">
+<definition xmlns="http://oval.mitre.org/XMLSchema/oval-definitions-5" class="inventory" id="oval:org.cisecurity:def:3929" version="25">
   <metadata>
     <title>Microsoft .NET Framework 4.7.1 is installed</title>
     <affected family="windows">
@@ -15,6 +14,7 @@
       <platform>Microsoft Windows Server 2016</platform>
       <product>Microsoft .NET Framework 4.7.1</product>
     </affected>
+    <reference ref_id="cpe:/a:microsoft:.net_framework:4.7.1" source="CPE" />
     <description>Microsoft .NET Framework 4.7.1 is installed.</description>
     <oval_repository>
       <dates>
@@ -35,44 +35,4 @@
     <criterion comment="Check if the release of .Net framework 4.7.1 (full) is equal to 461310" test_ref="oval:org.cisecurity:tst:8161" />
     <criterion comment="Check if the release of .Net framework 4.7.1 (client) is equal to 461310" test_ref="oval:org.cisecurity:tst:8162" />
   </criteria>
-</definition>
-=======
-<oval-def:definition xmlns:oval-def="http://oval.mitre.org/XMLSchema/oval-definitions-5" class="inventory" id="oval:org.cisecurity:def:3929" version="23">
-  <oval-def:metadata>
-    <oval-def:title>Microsoft .NET Framework 4.7.1 is installed</oval-def:title>
-    <oval-def:affected family="windows">
-      <oval-def:platform>Microsoft Windows Vista</oval-def:platform>
-      <oval-def:platform>Microsoft Windows 7</oval-def:platform>
-      <oval-def:platform>Microsoft Windows 8</oval-def:platform>
-      <oval-def:platform>Microsoft Windows 8.1</oval-def:platform>
-      <oval-def:platform>Microsoft Windows 10</oval-def:platform>
-      <oval-def:platform>Microsoft Windows Server 2008</oval-def:platform>
-      <oval-def:platform>Microsoft Windows Server 2008 R2</oval-def:platform>
-      <oval-def:platform>Microsoft Windows Server 2012</oval-def:platform>
-      <oval-def:platform>Microsoft Windows Server 2012 R2</oval-def:platform>
-      <oval-def:platform>Microsoft Windows Server 2016</oval-def:platform>
-      <oval-def:product>Microsoft .NET Framework 4.7.1</oval-def:product>
-    </oval-def:affected>
-    <oval-def:reference ref_id="cpe:/a:microsoft:.net_framework:4.7.1" source="CPE" />
-    <oval-def:description>Microsoft .NET Framework 4.7.1 is installed.</oval-def:description>
-    <oval-def:oval_repository>
-      <oval-def:dates>
-        <oval-def:submitted date="2018-01-10T18:08:35+08:00">
-          <oval-def:contributor organization="DTCC">Jose Israel Padilla</oval-def:contributor>
-        </oval-def:submitted>
-        <oval-def:status_change date="2018-01-26T12:00:00.000-05:00">DRAFT</oval-def:status_change>
-        <oval-def:status_change date="2018-02-09T14:00:00.000-05:00">INTERIM</oval-def:status_change>
-        <oval-def:status_change date="2018-02-23T14:00:00.000-05:00">ACCEPTED</oval-def:status_change>
-      </oval-def:dates>
-      <oval-def:status>ACCEPTED</oval-def:status>
-      <oval-def:min_schema_version>5.10</oval-def:min_schema_version>
-    </oval-def:oval_repository>
-  </oval-def:metadata>
-  <oval-def:criteria operator="OR">
-    <oval-def:criterion comment="Check if the release of .Net framework 4.7.1 (full) is equal to 461308" test_ref="oval:org.cisecurity:tst:5316" />
-    <oval-def:criterion comment="Check if the release of .Net framework 4.7.1 (client) is equal to 461308" test_ref="oval:org.cisecurity:tst:5315" />
-    <oval-def:criterion comment="Check if the release of .Net framework 4.7.1 (full) is equal to 461310" test_ref="oval:org.cisecurity:tst:8161" />
-    <oval-def:criterion comment="Check if the release of .Net framework 4.7.1 (client) is equal to 461310" test_ref="oval:org.cisecurity:tst:8162" />
-  </oval-def:criteria>
-</oval-def:definition>
->>>>>>> 0e8fa1f7
+</definition>