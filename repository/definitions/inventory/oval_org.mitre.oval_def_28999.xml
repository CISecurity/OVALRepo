<<<<<<< HEAD
<definition xmlns="http://oval.mitre.org/XMLSchema/oval-definitions-5" class="inventory" id="oval:org.mitre.oval:def:28999" version="4">
  <metadata>
    <title>Microsoft SQL Server 2008 Service Pack 4 is installed</title>
    <affected family="windows">
      <platform>Microsoft Windows 7</platform>
      <platform>Microsoft Windows Server 2003</platform>
      <platform>Microsoft Windows Server 2008</platform>
      <platform>Microsoft Windows Server 2008 R2</platform>
      <platform>Microsoft Windows Vista</platform>
      <platform>Microsoft Windows XP</platform>
      <product>Microsoft SQL Server 2008</product>
    </affected>
    <reference ref_id="cpe:/a:microsoft:sql_server:2008:sp4" source="CPE" />
    <description>Microsoft SQL Server 2008 Service Pack 4 is installed</description>
    <oval_repository>
      <dates>
        <submitted date="2015-07-22T13:00:00">
          <contributor organization="SecPod Technologies">SecPod Team</contributor>
        </submitted>
        <status_change date="2015-07-23T11:09:48.997-04:00">DRAFT</status_change>
        <status_change date="2015-08-10T04:00:41.953-04:00">INTERIM</status_change>
        <status_change date="2015-12-22T12:30:00.000-05:00">ACCEPTED</status_change>
      </dates>
      <status>ACCEPTED</status>
      <min_schema_version>5.10</min_schema_version>
    </oval_repository>
  </metadata>
  <criteria operator="AND">
    <extend_definition comment="Microsoft SQL Server 2008 is installed" definition_ref="oval:org.mitre.oval:def:12454" />
    <criterion comment="Check if SQL Server 2008 SP4 is installed" test_ref="oval:org.mitre.oval:tst:141117" />
  </criteria>
</definition>
=======
<oval-def:definition xmlns:oval-def="http://oval.mitre.org/XMLSchema/oval-definitions-5" class="inventory" id="oval:org.mitre.oval:def:28999" version="3">
  <oval-def:metadata>
    <oval-def:title>Microsoft SQL Server 2008 Service Pack 4 is installed</oval-def:title>
    <oval-def:affected family="windows">
      <oval-def:platform>Microsoft Windows 7</oval-def:platform>
      <oval-def:platform>Microsoft Windows Server 2003</oval-def:platform>
      <oval-def:platform>Microsoft Windows Server 2008</oval-def:platform>
      <oval-def:platform>Microsoft Windows Server 2008 R2</oval-def:platform>
      <oval-def:platform>Microsoft Windows Vista</oval-def:platform>
      <oval-def:platform>Microsoft Windows XP</oval-def:platform>
      <oval-def:product>Microsoft SQL Server 2008</oval-def:product>
    </oval-def:affected>
    <oval-def:reference ref_id="cpe:/a:microsoft:sql_server:2008:sp4" source="CPE" />
    <oval-def:description>Microsoft SQL Server 2008 Service Pack 4 is installed</oval-def:description>
    <oval-def:oval_repository>
      <oval-def:dates>
        <oval-def:submitted date="2015-07-22T13:00:00">
          <oval-def:contributor organization="SecPod Technologies">SecPod Team</oval-def:contributor>
        </oval-def:submitted>
        <oval-def:status_change date="2015-07-23T11:09:48.997-04:00">DRAFT</oval-def:status_change>
        <oval-def:status_change date="2015-08-10T04:00:41.953-04:00">INTERIM</oval-def:status_change>
        <oval-def:status_change date="2015-08-31T04:00:12.387-04:00">ACCEPTED</oval-def:status_change>
      </oval-def:dates>
      <oval-def:status>ACCEPTED</oval-def:status>
    </oval-def:oval_repository>
  </oval-def:metadata>
  <oval-def:criteria operator="AND">
    <oval-def:extend_definition comment="Microsoft SQL Server 2008 is installed" definition_ref="oval:org.mitre.oval:def:12454" />
    <oval-def:criterion comment="Check if SQL Server 2008 SP4 is installed" test_ref="oval:org.mitre.oval:tst:141117" />
  </oval-def:criteria>
</oval-def:definition>
>>>>>>> f18b9edd
<|MERGE_RESOLUTION|>--- conflicted
+++ resolved
@@ -1,5 +1,4 @@
-<<<<<<< HEAD
-<definition xmlns="http://oval.mitre.org/XMLSchema/oval-definitions-5" class="inventory" id="oval:org.mitre.oval:def:28999" version="4">
+<definition xmlns="http://oval.mitre.org/XMLSchema/oval-definitions-5" class="inventory" id="oval:org.mitre.oval:def:28999" version="5">
   <metadata>
     <title>Microsoft SQL Server 2008 Service Pack 4 is installed</title>
     <affected family="windows">
@@ -20,7 +19,7 @@
         </submitted>
         <status_change date="2015-07-23T11:09:48.997-04:00">DRAFT</status_change>
         <status_change date="2015-08-10T04:00:41.953-04:00">INTERIM</status_change>
-        <status_change date="2015-12-22T12:30:00.000-05:00">ACCEPTED</status_change>
+        <status_change date="2015-08-31T04:00:12.387-04:00">ACCEPTED</status_change>
       </dates>
       <status>ACCEPTED</status>
       <min_schema_version>5.10</min_schema_version>
@@ -30,37 +29,4 @@
     <extend_definition comment="Microsoft SQL Server 2008 is installed" definition_ref="oval:org.mitre.oval:def:12454" />
     <criterion comment="Check if SQL Server 2008 SP4 is installed" test_ref="oval:org.mitre.oval:tst:141117" />
   </criteria>
-</definition>
-=======
-<oval-def:definition xmlns:oval-def="http://oval.mitre.org/XMLSchema/oval-definitions-5" class="inventory" id="oval:org.mitre.oval:def:28999" version="3">
-  <oval-def:metadata>
-    <oval-def:title>Microsoft SQL Server 2008 Service Pack 4 is installed</oval-def:title>
-    <oval-def:affected family="windows">
-      <oval-def:platform>Microsoft Windows 7</oval-def:platform>
-      <oval-def:platform>Microsoft Windows Server 2003</oval-def:platform>
-      <oval-def:platform>Microsoft Windows Server 2008</oval-def:platform>
-      <oval-def:platform>Microsoft Windows Server 2008 R2</oval-def:platform>
-      <oval-def:platform>Microsoft Windows Vista</oval-def:platform>
-      <oval-def:platform>Microsoft Windows XP</oval-def:platform>
-      <oval-def:product>Microsoft SQL Server 2008</oval-def:product>
-    </oval-def:affected>
-    <oval-def:reference ref_id="cpe:/a:microsoft:sql_server:2008:sp4" source="CPE" />
-    <oval-def:description>Microsoft SQL Server 2008 Service Pack 4 is installed</oval-def:description>
-    <oval-def:oval_repository>
-      <oval-def:dates>
-        <oval-def:submitted date="2015-07-22T13:00:00">
-          <oval-def:contributor organization="SecPod Technologies">SecPod Team</oval-def:contributor>
-        </oval-def:submitted>
-        <oval-def:status_change date="2015-07-23T11:09:48.997-04:00">DRAFT</oval-def:status_change>
-        <oval-def:status_change date="2015-08-10T04:00:41.953-04:00">INTERIM</oval-def:status_change>
-        <oval-def:status_change date="2015-08-31T04:00:12.387-04:00">ACCEPTED</oval-def:status_change>
-      </oval-def:dates>
-      <oval-def:status>ACCEPTED</oval-def:status>
-    </oval-def:oval_repository>
-  </oval-def:metadata>
-  <oval-def:criteria operator="AND">
-    <oval-def:extend_definition comment="Microsoft SQL Server 2008 is installed" definition_ref="oval:org.mitre.oval:def:12454" />
-    <oval-def:criterion comment="Check if SQL Server 2008 SP4 is installed" test_ref="oval:org.mitre.oval:tst:141117" />
-  </oval-def:criteria>
-</oval-def:definition>
->>>>>>> f18b9edd
+</definition>