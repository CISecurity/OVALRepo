--- conflicted
+++ resolved
@@ -1,108 +1,53 @@
-<<<<<<< HEAD
-<oval-def:definition xmlns:oval-def="http://oval.mitre.org/XMLSchema/oval-definitions-5" class="inventory" id="oval:org.mitre.oval:def:1870" version="8">
-  <oval-def:metadata>
-    <oval-def:title>Microsoft Windows Server 2003 (32-bit) is installed</oval-def:title>
-    <oval-def:affected family="windows">
-      <oval-def:platform>Microsoft Windows Server 2003</oval-def:platform>
-    </oval-def:affected>
-    <oval-def:reference ref_id="cpe:/o:microsoft:windows_server_2003:::x86" source="CPE" />
-    <oval-def:description>A version of Microsoft Windows Server 2003 (32-bit) is installed.</oval-def:description>
-    <oval-def:oval_repository>
-      <oval-def:dates>
-        <oval-def:submitted date="2007-06-12T03:29:54.000-04:00">
-          <oval-def:contributor organization="ThreatGuard, Inc.">Robert L. Hollis</oval-def:contributor>
-        </oval-def:submitted>
-        <oval-def:status_change date="2007-06-12T20:15:00.000-04:00">DRAFT</oval-def:status_change>
-        <oval-def:status_change date="2007-06-29T09:41:59.800-04:00">INTERIM</oval-def:status_change>
-        <oval-def:status_change date="2007-07-16T09:55:11.155-04:00">ACCEPTED</oval-def:status_change>
-        <oval-def:modified comment="Changed the CPE reference" date="2008-04-04T11:17:00.141-04:00">
-          <oval-def:contributor organization="The MITRE Corporation">Andrew Buttner</oval-def:contributor>
-        </oval-def:modified>
-        <oval-def:status_change date="2008-04-04T11:24:54.166-04:00">INTERIM</oval-def:status_change>
-        <oval-def:status_change date="2008-04-21T04:00:14.944-04:00">ACCEPTED</oval-def:status_change>
-        <oval-def:modified comment="Replaced negation of test for x64 with a case insensitive test for x86 and the test for Windows 5.2 with a new test for 2003, and changed the test for windows to be case insensitive" date="2009-12-02T16:05:00.749-04:00">
-          <oval-def:contributor organization="National Institute of Standards and Technology">Tim Harrison</oval-def:contributor>
-        </oval-def:modified>
-        <oval-def:status_change date="2009-12-02T16:05:00.749-04:00">INTERIM</oval-def:status_change>
-        <oval-def:modified comment="Added anchors and spaces to regular expression" date="2009-12-04T14:56:00.085-05:00">
-          <oval-def:contributor organization="National Institute of Standards and Technology">Tim Harrison</oval-def:contributor>
-        </oval-def:modified>
-        <oval-def:modified comment="Updating regex to include parenthesis" date="2009-12-08T17:31:00.354-05:00">
-          <oval-def:contributor organization="National Institute of Standards and Technology">Tim Harrison</oval-def:contributor>
-        </oval-def:modified>
-        <oval-def:status_change date="2009-12-28T04:00:09.084-05:00">ACCEPTED</oval-def:status_change>
-        <oval-def:modified comment="EDITED oval:org.mitre.oval:def:1870 - Updated Windows 2003 Server CPE names." date="2011-03-29T13:48:00.699-04:00">
-          <oval-def:contributor organization="G2, Inc.">Shane Shaffer</oval-def:contributor>
-        </oval-def:modified>
-        <oval-def:status_change date="2011-03-29T13:51:29.954-04:00">INTERIM</oval-def:status_change>
-        <oval-def:status_change date="2011-04-18T04:00:35.523-04:00">ACCEPTED</oval-def:status_change>
-        <oval-def:modified comment="EDITED oval:org.mitre.oval:def:1870 - Modifications vary from minor OVAL title/description changes to suggesting an alternative CPE name to use." date="2011-09-28T11:29:00.976-04:00">
-          <oval-def:contributor organization="The MITRE Corporation">David Rothenberg</oval-def:contributor>
-        </oval-def:modified>
-        <oval-def:status_change date="2011-09-28T11:33:13.661-04:00">INTERIM</oval-def:status_change>
-        <oval-def:status_change date="2011-10-17T04:00:13.688-04:00">ACCEPTED</oval-def:status_change>
-      </oval-def:dates>
-      <oval-def:status>ACCEPTED</oval-def:status>
-      <oval-def:min_schema_version>5.4</oval-def:min_schema_version>
-    </oval-def:oval_repository>
-  </oval-def:metadata>
-  <oval-def:criteria operator="AND">
-    <oval-def:criterion comment="the installed operating system is part of the Microsoft Windows family" test_ref="oval:org.mitre.oval:tst:99" />
-    <oval-def:criterion comment="Windows Server 2003 is installed" test_ref="oval:org.mitre.oval:tst:11145" />
-    <oval-def:criterion comment="a version of Windows for the x86 architecture is installed" test_ref="oval:org.mitre.oval:tst:3823" />
-  </oval-def:criteria>
-</oval-def:definition>
-=======
-<oval-def:definition xmlns:oval-def="http://oval.mitre.org/XMLSchema/oval-definitions-5" class="inventory" id="oval:org.mitre.oval:def:1870" version="8">
-  <oval-def:metadata>
-    <oval-def:title>Microsoft Windows Server 2003 (32-bit) is installed</oval-def:title>
-    <oval-def:affected family="windows">
-      <oval-def:platform>Microsoft Windows Server 2003</oval-def:platform>
-    </oval-def:affected>
-    <oval-def:reference ref_id="cpe:/o:microsoft:windows_server_2003:::x86" source="CPE" />
-    <oval-def:description>A version of Microsoft Windows Server 2003 (32-bit) is installed.</oval-def:description>
-    <oval-def:oval_repository>
-      <oval-def:dates>
-        <oval-def:submitted date="2007-06-12T03:29:54.000-04:00">
-          <oval-def:contributor organization="ThreatGuard, Inc.">Robert L. Hollis</oval-def:contributor>
-        </oval-def:submitted>
-        <oval-def:status_change date="2007-06-12T20:15:00.000-04:00">DRAFT</oval-def:status_change>
-        <oval-def:status_change date="2007-06-29T09:41:59.800-04:00">INTERIM</oval-def:status_change>
-        <oval-def:status_change date="2007-07-16T09:55:11.155-04:00">ACCEPTED</oval-def:status_change>
-        <oval-def:modified comment="Changed the CPE reference" date="2008-04-04T11:17:00.141-04:00">
-          <oval-def:contributor organization="The MITRE Corporation">Andrew Buttner</oval-def:contributor>
-        </oval-def:modified>
-        <oval-def:status_change date="2008-04-04T11:24:54.166-04:00">INTERIM</oval-def:status_change>
-        <oval-def:status_change date="2008-04-21T04:00:14.944-04:00">ACCEPTED</oval-def:status_change>
-        <oval-def:modified comment="Replaced negation of test for x64 with a case insensitive test for x86 and the test for Windows 5.2 with a new test for 2003, and changed the test for windows to be case insensitive" date="2009-12-02T16:05:00.749-04:00">
-          <oval-def:contributor organization="National Institute of Standards and Technology">Tim Harrison</oval-def:contributor>
-        </oval-def:modified>
-        <oval-def:status_change date="2009-12-02T16:05:00.749-04:00">INTERIM</oval-def:status_change>
-        <oval-def:modified comment="Added anchors and spaces to regular expression" date="2009-12-04T14:56:00.085-05:00">
-          <oval-def:contributor organization="National Institute of Standards and Technology">Tim Harrison</oval-def:contributor>
-        </oval-def:modified>
-        <oval-def:modified comment="Updating regex to include parenthesis" date="2009-12-08T17:31:00.354-05:00">
-          <oval-def:contributor organization="National Institute of Standards and Technology">Tim Harrison</oval-def:contributor>
-        </oval-def:modified>
-        <oval-def:status_change date="2009-12-28T04:00:09.084-05:00">ACCEPTED</oval-def:status_change>
-        <oval-def:modified comment="EDITED oval:org.mitre.oval:def:1870 - Updated Windows 2003 Server CPE names." date="2011-03-29T13:48:00.699-04:00">
-          <oval-def:contributor organization="G2, Inc.">Shane Shaffer</oval-def:contributor>
-        </oval-def:modified>
-        <oval-def:status_change date="2011-03-29T13:51:29.954-04:00">INTERIM</oval-def:status_change>
-        <oval-def:status_change date="2011-04-18T04:00:35.523-04:00">ACCEPTED</oval-def:status_change>
-        <oval-def:modified comment="EDITED oval:org.mitre.oval:def:1870 - Modifications vary from minor OVAL title/description changes to suggesting an alternative CPE name to use." date="2011-09-28T11:29:00.976-04:00">
-          <oval-def:contributor organization="The MITRE Corporation">David Rothenberg</oval-def:contributor>
-        </oval-def:modified>
-        <oval-def:status_change date="2011-09-28T11:33:13.661-04:00">INTERIM</oval-def:status_change>
-        <oval-def:status_change date="2011-10-17T04:00:13.688-04:00">ACCEPTED</oval-def:status_change>
-      </oval-def:dates>
-      <oval-def:status>ACCEPTED</oval-def:status>
-    </oval-def:oval_repository>
-  </oval-def:metadata>
-  <oval-def:criteria>
-    <oval-def:criterion comment="the installed operating system is part of the Microsoft Windows family" test_ref="oval:org.mitre.oval:tst:99" />
-    <oval-def:criterion comment="Windows Server 2003 is installed" test_ref="oval:org.mitre.oval:tst:11145" />
-    <oval-def:criterion comment="a version of Windows for the x86 architecture is installed" test_ref="oval:org.mitre.oval:tst:3823" />
-  </oval-def:criteria>
-</oval-def:definition>
->>>>>>> 06dbe9a3
+<definition xmlns="http://oval.mitre.org/XMLSchema/oval-definitions-5" class="inventory" id="oval:org.mitre.oval:def:1870" version="9">
+  <metadata>
+    <title>Microsoft Windows Server 2003 (32-bit) is installed</title>
+    <affected family="windows">
+      <platform>Microsoft Windows Server 2003</platform>
+    </affected>
+    <reference ref_id="cpe:/o:microsoft:windows_server_2003:::x86" source="CPE" />
+    <description>A version of Microsoft Windows Server 2003 (32-bit) is installed.</description>
+    <oval_repository>
+      <dates>
+        <submitted date="2007-06-12T03:29:54.000-04:00">
+          <contributor organization="ThreatGuard, Inc.">Robert L. Hollis</contributor>
+        </submitted>
+        <status_change date="2007-06-12T20:15:00.000-04:00">DRAFT</status_change>
+        <status_change date="2007-06-29T09:41:59.800-04:00">INTERIM</status_change>
+        <status_change date="2007-07-16T09:55:11.155-04:00">ACCEPTED</status_change>
+        <modified comment="Changed the CPE reference" date="2008-04-04T11:17:00.141-04:00">
+          <contributor organization="The MITRE Corporation">Andrew Buttner</contributor>
+        </modified>
+        <status_change date="2008-04-04T11:24:54.166-04:00">INTERIM</status_change>
+        <status_change date="2008-04-21T04:00:14.944-04:00">ACCEPTED</status_change>
+        <modified comment="Replaced negation of test for x64 with a case insensitive test for x86 and the test for Windows 5.2 with a new test for 2003, and changed the test for windows to be case insensitive" date="2009-12-02T16:05:00.749-04:00">
+          <contributor organization="National Institute of Standards and Technology">Tim Harrison</contributor>
+        </modified>
+        <status_change date="2009-12-02T16:05:00.749-04:00">INTERIM</status_change>
+        <modified comment="Added anchors and spaces to regular expression" date="2009-12-04T14:56:00.085-05:00">
+          <contributor organization="National Institute of Standards and Technology">Tim Harrison</contributor>
+        </modified>
+        <modified comment="Updating regex to include parenthesis" date="2009-12-08T17:31:00.354-05:00">
+          <contributor organization="National Institute of Standards and Technology">Tim Harrison</contributor>
+        </modified>
+        <status_change date="2009-12-28T04:00:09.084-05:00">ACCEPTED</status_change>
+        <modified comment="EDITED oval:org.mitre.oval:def:1870 - Updated Windows 2003 Server CPE names." date="2011-03-29T13:48:00.699-04:00">
+          <contributor organization="G2, Inc.">Shane Shaffer</contributor>
+        </modified>
+        <status_change date="2011-03-29T13:51:29.954-04:00">INTERIM</status_change>
+        <status_change date="2011-04-18T04:00:35.523-04:00">ACCEPTED</status_change>
+        <modified comment="EDITED oval:org.mitre.oval:def:1870 - Modifications vary from minor OVAL title/description changes to suggesting an alternative CPE name to use." date="2011-09-28T11:29:00.976-04:00">
+          <contributor organization="The MITRE Corporation">David Rothenberg</contributor>
+        </modified>
+        <status_change date="2011-09-28T11:33:13.661-04:00">INTERIM</status_change>
+        <status_change date="2011-10-17T04:00:13.688-04:00">ACCEPTED</status_change>
+      </dates>
+      <status>ACCEPTED</status>
+      <min_schema_version>5.10</min_schema_version>
+    </oval_repository>
+  </metadata>
+  <criteria>
+    <criterion comment="the installed operating system is part of the Microsoft Windows family" test_ref="oval:org.mitre.oval:tst:99" />
+    <criterion comment="Windows Server 2003 is installed" test_ref="oval:org.mitre.oval:tst:11145" />
+    <criterion comment="a version of Windows for the x86 architecture is installed" test_ref="oval:org.mitre.oval:tst:3823" />
+  </criteria>
+</definition>