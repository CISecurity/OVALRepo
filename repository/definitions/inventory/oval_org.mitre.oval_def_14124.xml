<<<<<<< HEAD
<definition xmlns="http://oval.mitre.org/XMLSchema/oval-definitions-5" class="inventory" id="oval:org.mitre.oval:def:14124" version="17">
  <metadata>
    <title>Microsoft Visio Viewer 2010 is installed</title>
    <affected family="windows">
      <platform>Microsoft Windows 8</platform>
      <platform>Microsoft Windows XP</platform>
      <platform>Microsoft Windows Server 2003</platform>
      <platform>Microsoft Windows Vista</platform>
      <platform>Microsoft Windows Server 2012</platform>
      <platform>Microsoft Windows 7</platform>
      <platform>Microsoft Windows Server 2008</platform>
      <platform>Microsoft Windows Server 2008 R2</platform>
      <product>Microsoft Visio Viewer 2010</product>
    </affected>
    <reference ref_id="cpe:/a:microsoft:visio_viewer:2010" source="CPE" />
    <description>The application Microsoft Visio Viewer 2010 is installed.</description>
    <oval_repository>
      <dates>
        <submitted date="2012-02-14T13:00:00">
          <contributor organization="Symantec Corporation">Dragos Prisaca</contributor>
        </submitted>
        <status_change date="2012-02-21T12:38:36.171-05:00">DRAFT</status_change>
        <status_change date="2012-03-12T04:00:14.360-04:00">INTERIM</status_change>
        <status_change date="2012-04-02T04:00:06.856-04:00">ACCEPTED</status_change>
        <modified comment="EDITED oval:org.mitre.oval:def:14124 - Microsoft Bulletin: MS13-023 (March 2013)" date="2013-03-18T14:45:00.158-04:00">
          <contributor organization="SecPod Technologies">Bhavya K</contributor>
        </modified>
        <status_change date="2013-03-18T14:50:45.097-04:00">INTERIM</status_change>
        <status_change date="2013-04-08T04:00:09.908-04:00">ACCEPTED</status_change>
        <modified comment="EDITED oval:org.mitre.oval:def:14124 - modified inventories for Microsoft PowerPoint Viewer 2010 and Microsoft Visio Viewer 2010" date="2013-07-05T16:49:00.819-04:00">
          <contributor organization="ALTX-SOFT">Maria Kedovskaya</contributor>
        </modified>
        <status_change date="2013-07-05T16:50:58.410-04:00">INTERIM</status_change>
        <status_change date="2013-07-22T04:00:09.877-04:00">ACCEPTED</status_change>
        <modified comment="EDITED oval:org.mitre.oval:var:1574 - def:15675 now detects cases where Visio Viewer installed with Office 2010" date="2013-08-14T09:57:00.953-04:00">
          <contributor organization="G2, Inc.">Dragos Prisaca</contributor>
        </modified>
        <status_change date="2013-08-14T09:59:16.110-04:00">INTERIM</status_change>
        <status_change date="2013-09-02T04:00:14.642-04:00">ACCEPTED</status_change>
      </dates>
      <status>ACCEPTED</status>
      <min_schema_version>5.10</min_schema_version>
    </oval_repository>
  </metadata>
  <criteria>
    <criterion comment="The registry key that holds the location of Office 2010 Common\InstallRoot\Path exists" test_ref="oval:org.mitre.oval:tst:81399" />
    <criterion comment="the version of Vviewer.dll is greater than or equal 14.0.0.0" test_ref="oval:org.mitre.oval:tst:77832" />
    <criterion comment="the version of Vviewer.dll is less than 15.0.0.0" test_ref="oval:org.mitre.oval:tst:78188" />
  </criteria>
</definition>
=======
<oval-def:definition xmlns:oval-def="http://oval.mitre.org/XMLSchema/oval-definitions-5" class="inventory" id="oval:org.mitre.oval:def:14124" version="15">
  <oval-def:metadata>
    <oval-def:title>Microsoft Visio Viewer 2010 is installed</oval-def:title>
    <oval-def:affected family="windows">
      <oval-def:platform>Microsoft Windows XP</oval-def:platform>
      <oval-def:platform>Microsoft Windows Vista</oval-def:platform>
      <oval-def:platform>Microsoft Windows 7</oval-def:platform>
      <oval-def:platform>Microsoft Windows 8</oval-def:platform>
      <oval-def:platform>Microsoft Windows 8.1</oval-def:platform>
      <oval-def:platform>Microsoft Windows 10</oval-def:platform>
      <oval-def:platform>Microsoft Windows Server 2003</oval-def:platform>
      <oval-def:platform>Microsoft Windows Server 2008</oval-def:platform>
      <oval-def:platform>Microsoft Windows Server 2008 R2</oval-def:platform>
      <oval-def:platform>Microsoft Windows Server 2012</oval-def:platform>
      <oval-def:platform>Microsoft Windows Server 2012 R2</oval-def:platform>
      <oval-def:platform>Microsoft Windows Server 2016</oval-def:platform>
      <oval-def:product>Microsoft Visio Viewer 2010</oval-def:product>
    </oval-def:affected>
    <oval-def:reference ref_id="cpe:/a:microsoft:visio_viewer:2010" source="CPE" />
    <oval-def:description>The application Microsoft Visio Viewer 2010 is installed.</oval-def:description>
    <oval-def:oval_repository>
      <oval-def:dates>
        <oval-def:submitted date="2012-02-14T13:00:00">
          <oval-def:contributor organization="Symantec Corporation">Dragos Prisaca</oval-def:contributor>
        </oval-def:submitted>
        <oval-def:status_change date="2012-02-21T12:38:36.171-05:00">DRAFT</oval-def:status_change>
        <oval-def:status_change date="2012-03-12T04:00:14.360-04:00">INTERIM</oval-def:status_change>
        <oval-def:status_change date="2012-04-02T04:00:06.856-04:00">ACCEPTED</oval-def:status_change>
        <oval-def:modified comment="EDITED oval:org.mitre.oval:def:14124 - Microsoft Bulletin: MS13-023 (March 2013)" date="2013-03-18T14:45:00.158-04:00">
          <oval-def:contributor organization="SecPod Technologies">Bhavya K</oval-def:contributor>
        </oval-def:modified>
        <oval-def:status_change date="2013-03-18T14:50:45.097-04:00">INTERIM</oval-def:status_change>
        <oval-def:status_change date="2013-04-08T04:00:09.908-04:00">ACCEPTED</oval-def:status_change>
        <oval-def:modified comment="EDITED oval:org.mitre.oval:def:14124 - modified inventories for Microsoft PowerPoint Viewer 2010 and Microsoft Visio Viewer 2010" date="2013-07-05T16:49:00.819-04:00">
          <oval-def:contributor organization="ALTX-SOFT">Maria Kedovskaya</oval-def:contributor>
        </oval-def:modified>
        <oval-def:status_change date="2013-07-05T16:50:58.410-04:00">INTERIM</oval-def:status_change>
        <oval-def:status_change date="2013-07-22T04:00:09.877-04:00">ACCEPTED</oval-def:status_change>
        <oval-def:modified comment="EDITED oval:org.mitre.oval:var:1574 - def:15675 now detects cases where Visio Viewer installed with Office 2010" date="2013-08-14T09:57:00.953-04:00">
          <oval-def:contributor organization="G2, Inc.">Dragos Prisaca</oval-def:contributor>
        </oval-def:modified>
        <oval-def:status_change date="2013-08-14T09:59:16.110-04:00">INTERIM</oval-def:status_change>
        <oval-def:status_change date="2013-09-02T04:00:14.642-04:00">ACCEPTED</oval-def:status_change>
      </oval-def:dates>
      <oval-def:status>ACCEPTED</oval-def:status>
      <oval-def:min_schema_version>5.10</oval-def:min_schema_version>
    </oval-def:oval_repository>
  </oval-def:metadata>
  <oval-def:criteria>
    <oval-def:criterion comment="The registry key that holds the location of Office 2010 Common\InstallRoot\Path exists" test_ref="oval:org.mitre.oval:tst:81399" />
    <oval-def:criterion comment="the version of Vviewer.dll is greater than or equal 14.0.0.0" test_ref="oval:org.mitre.oval:tst:77832" />
    <oval-def:criterion comment="the version of Vviewer.dll is less than 15.0.0.0" test_ref="oval:org.mitre.oval:tst:78188" />
  </oval-def:criteria>
</oval-def:definition>
>>>>>>> 32870fe0
<|MERGE_RESOLUTION|>--- conflicted
+++ resolved
@@ -1,16 +1,19 @@
-<<<<<<< HEAD
-<definition xmlns="http://oval.mitre.org/XMLSchema/oval-definitions-5" class="inventory" id="oval:org.mitre.oval:def:14124" version="17">
+<definition xmlns="http://oval.mitre.org/XMLSchema/oval-definitions-5" class="inventory" id="oval:org.mitre.oval:def:14124" version="18">
   <metadata>
     <title>Microsoft Visio Viewer 2010 is installed</title>
     <affected family="windows">
+      <platform>Microsoft Windows XP</platform>
+      <platform>Microsoft Windows Vista</platform>
+      <platform>Microsoft Windows 7</platform>
       <platform>Microsoft Windows 8</platform>
-      <platform>Microsoft Windows XP</platform>
+      <platform>Microsoft Windows 8.1</platform>
+      <platform>Microsoft Windows 10</platform>
       <platform>Microsoft Windows Server 2003</platform>
-      <platform>Microsoft Windows Vista</platform>
-      <platform>Microsoft Windows Server 2012</platform>
-      <platform>Microsoft Windows 7</platform>
       <platform>Microsoft Windows Server 2008</platform>
       <platform>Microsoft Windows Server 2008 R2</platform>
+      <platform>Microsoft Windows Server 2012</platform>
+      <platform>Microsoft Windows Server 2012 R2</platform>
+      <platform>Microsoft Windows Server 2016</platform>
       <product>Microsoft Visio Viewer 2010</product>
     </affected>
     <reference ref_id="cpe:/a:microsoft:visio_viewer:2010" source="CPE" />
@@ -48,60 +51,4 @@
     <criterion comment="the version of Vviewer.dll is greater than or equal 14.0.0.0" test_ref="oval:org.mitre.oval:tst:77832" />
     <criterion comment="the version of Vviewer.dll is less than 15.0.0.0" test_ref="oval:org.mitre.oval:tst:78188" />
   </criteria>
-</definition>
-=======
-<oval-def:definition xmlns:oval-def="http://oval.mitre.org/XMLSchema/oval-definitions-5" class="inventory" id="oval:org.mitre.oval:def:14124" version="15">
-  <oval-def:metadata>
-    <oval-def:title>Microsoft Visio Viewer 2010 is installed</oval-def:title>
-    <oval-def:affected family="windows">
-      <oval-def:platform>Microsoft Windows XP</oval-def:platform>
-      <oval-def:platform>Microsoft Windows Vista</oval-def:platform>
-      <oval-def:platform>Microsoft Windows 7</oval-def:platform>
-      <oval-def:platform>Microsoft Windows 8</oval-def:platform>
-      <oval-def:platform>Microsoft Windows 8.1</oval-def:platform>
-      <oval-def:platform>Microsoft Windows 10</oval-def:platform>
-      <oval-def:platform>Microsoft Windows Server 2003</oval-def:platform>
-      <oval-def:platform>Microsoft Windows Server 2008</oval-def:platform>
-      <oval-def:platform>Microsoft Windows Server 2008 R2</oval-def:platform>
-      <oval-def:platform>Microsoft Windows Server 2012</oval-def:platform>
-      <oval-def:platform>Microsoft Windows Server 2012 R2</oval-def:platform>
-      <oval-def:platform>Microsoft Windows Server 2016</oval-def:platform>
-      <oval-def:product>Microsoft Visio Viewer 2010</oval-def:product>
-    </oval-def:affected>
-    <oval-def:reference ref_id="cpe:/a:microsoft:visio_viewer:2010" source="CPE" />
-    <oval-def:description>The application Microsoft Visio Viewer 2010 is installed.</oval-def:description>
-    <oval-def:oval_repository>
-      <oval-def:dates>
-        <oval-def:submitted date="2012-02-14T13:00:00">
-          <oval-def:contributor organization="Symantec Corporation">Dragos Prisaca</oval-def:contributor>
-        </oval-def:submitted>
-        <oval-def:status_change date="2012-02-21T12:38:36.171-05:00">DRAFT</oval-def:status_change>
-        <oval-def:status_change date="2012-03-12T04:00:14.360-04:00">INTERIM</oval-def:status_change>
-        <oval-def:status_change date="2012-04-02T04:00:06.856-04:00">ACCEPTED</oval-def:status_change>
-        <oval-def:modified comment="EDITED oval:org.mitre.oval:def:14124 - Microsoft Bulletin: MS13-023 (March 2013)" date="2013-03-18T14:45:00.158-04:00">
-          <oval-def:contributor organization="SecPod Technologies">Bhavya K</oval-def:contributor>
-        </oval-def:modified>
-        <oval-def:status_change date="2013-03-18T14:50:45.097-04:00">INTERIM</oval-def:status_change>
-        <oval-def:status_change date="2013-04-08T04:00:09.908-04:00">ACCEPTED</oval-def:status_change>
-        <oval-def:modified comment="EDITED oval:org.mitre.oval:def:14124 - modified inventories for Microsoft PowerPoint Viewer 2010 and Microsoft Visio Viewer 2010" date="2013-07-05T16:49:00.819-04:00">
-          <oval-def:contributor organization="ALTX-SOFT">Maria Kedovskaya</oval-def:contributor>
-        </oval-def:modified>
-        <oval-def:status_change date="2013-07-05T16:50:58.410-04:00">INTERIM</oval-def:status_change>
-        <oval-def:status_change date="2013-07-22T04:00:09.877-04:00">ACCEPTED</oval-def:status_change>
-        <oval-def:modified comment="EDITED oval:org.mitre.oval:var:1574 - def:15675 now detects cases where Visio Viewer installed with Office 2010" date="2013-08-14T09:57:00.953-04:00">
-          <oval-def:contributor organization="G2, Inc.">Dragos Prisaca</oval-def:contributor>
-        </oval-def:modified>
-        <oval-def:status_change date="2013-08-14T09:59:16.110-04:00">INTERIM</oval-def:status_change>
-        <oval-def:status_change date="2013-09-02T04:00:14.642-04:00">ACCEPTED</oval-def:status_change>
-      </oval-def:dates>
-      <oval-def:status>ACCEPTED</oval-def:status>
-      <oval-def:min_schema_version>5.10</oval-def:min_schema_version>
-    </oval-def:oval_repository>
-  </oval-def:metadata>
-  <oval-def:criteria>
-    <oval-def:criterion comment="The registry key that holds the location of Office 2010 Common\InstallRoot\Path exists" test_ref="oval:org.mitre.oval:tst:81399" />
-    <oval-def:criterion comment="the version of Vviewer.dll is greater than or equal 14.0.0.0" test_ref="oval:org.mitre.oval:tst:77832" />
-    <oval-def:criterion comment="the version of Vviewer.dll is less than 15.0.0.0" test_ref="oval:org.mitre.oval:tst:78188" />
-  </oval-def:criteria>
-</oval-def:definition>
->>>>>>> 32870fe0
+</definition>