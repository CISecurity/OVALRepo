<<<<<<< HEAD
<definition xmlns="http://oval.mitre.org/XMLSchema/oval-definitions-5" class="inventory" id="oval:org.mitre.oval:def:7479" version="13">
  <metadata>
    <title>Adobe AIR is installed</title>
    <affected family="windows">
      <platform>Microsoft Windows 2000</platform>
      <platform>Microsoft Windows XP</platform>
      <platform>Microsoft Windows Vista</platform>
      <platform>Microsoft Windows Server 2003</platform>
      <platform>Microsoft Windows Server 2008</platform>
      <platform>Microsoft Windows 7</platform>
      <product>Adobe AIR</product>
    </affected>
    <reference ref_id="cpe:/a:adobe:adobe_air" source="CPE" />
    <description>Adobe AIR is installed on the system</description>
    <oval_repository>
      <dates>
        <submitted date="2010-01-14T12:00:00.000-05:00">
          <contributor organization="DTCC">J. Daniel Brown</contributor>
        </submitted>
        <status_change date="2010-02-23T12:00:49.571-05:00">DRAFT</status_change>
        <status_change date="2010-03-15T04:00:02.841-04:00">INTERIM</status_change>
        <status_change date="2010-05-17T04:00:53.887-04:00">ACCEPTED</status_change>
        <modified comment="EDITED oval:org.mitre.oval:def:7479 - Modifications vary from minor OVAL title/description changes to suggesting an alternative CPE name to use." date="2011-09-28T11:29:00.976-04:00">
          <contributor organization="The MITRE Corporation">David Rothenberg</contributor>
        </modified>
        <status_change date="2011-09-28T11:33:42.904-04:00">INTERIM</status_change>
        <status_change date="2011-10-17T04:00:25.985-04:00">ACCEPTED</status_change>
        <modified comment="EDITED oval:org.mitre.oval:obj:7370 - Adobe Flash Player vulnerabilities 2013" date="2013-06-14T10:23:00.475-04:00">
          <contributor organization="ALTX-SOFT">Maria Kedovskaya</contributor>
        </modified>
        <status_change date="2013-06-14T10:39:33.313-04:00">INTERIM</status_change>
        <modified comment="EDITED oval:org.mitre.oval:obj:24012 - the attached files contain vulnerability for Adobe Flash Player (CVE-2013-3343)" date="2013-06-19T16:29:00.976-04:00">
          <contributor organization="ALTX-SOFT">Maria Kedovskaya</contributor>
        </modified>
        <status_change date="2013-07-08T04:02:58.319-04:00">ACCEPTED</status_change>
      </dates>
      <status>ACCEPTED</status>
      <min_schema_version>5.10</min_schema_version>
    </oval_repository>
  </metadata>
  <criteria>
    <criterion comment="Adobe AIR is installed on the system" test_ref="oval:org.mitre.oval:tst:11350" />
  </criteria>
</definition>

=======
<oval-def:definition xmlns:oval-def="http://oval.mitre.org/XMLSchema/oval-definitions-5" class="inventory" id="oval:org.mitre.oval:def:7479" version="12">
  <oval-def:metadata>
    <oval-def:title>Adobe AIR is installed</oval-def:title>
    <oval-def:affected family="windows">
      <oval-def:platform>Microsoft Windows 2000</oval-def:platform>
      <oval-def:platform>Microsoft Windows XP</oval-def:platform>
      <oval-def:platform>Microsoft Windows Vista</oval-def:platform>
      <oval-def:platform>Microsoft Windows Server 2003</oval-def:platform>
      <oval-def:platform>Microsoft Windows Server 2008</oval-def:platform>
      <oval-def:platform>Microsoft Windows 7</oval-def:platform>
      <oval-def:product>Adobe AIR</oval-def:product>
    </oval-def:affected>
    <oval-def:reference ref_id="cpe:/a:adobe:adobe_air" source="CPE" />
    <oval-def:description>Adobe AIR is installed on the system</oval-def:description>
    <oval-def:oval_repository>
      <oval-def:dates>
        <oval-def:submitted date="2010-01-14T12:00:00.000-05:00">
          <oval-def:contributor organization="DTCC">J. Daniel Brown</oval-def:contributor>
        </oval-def:submitted>
        <oval-def:status_change date="2010-02-23T12:00:49.571-05:00">DRAFT</oval-def:status_change>
        <oval-def:status_change date="2010-03-15T04:00:02.841-04:00">INTERIM</oval-def:status_change>
        <oval-def:status_change date="2010-05-17T04:00:53.887-04:00">ACCEPTED</oval-def:status_change>
        <oval-def:modified comment="EDITED oval:org.mitre.oval:def:7479 - Modifications vary from minor OVAL title/description changes to suggesting an alternative CPE name to use." date="2011-09-28T11:29:00.976-04:00">
          <oval-def:contributor organization="The MITRE Corporation">David Rothenberg</oval-def:contributor>
        </oval-def:modified>
        <oval-def:status_change date="2011-09-28T11:33:42.904-04:00">INTERIM</oval-def:status_change>
        <oval-def:status_change date="2011-10-17T04:00:25.985-04:00">ACCEPTED</oval-def:status_change>
        <oval-def:modified comment="EDITED oval:org.mitre.oval:obj:7370 - Adobe Flash Player vulnerabilities 2013" date="2013-06-14T10:23:00.475-04:00">
          <oval-def:contributor organization="ALTX-SOFT">Maria Kedovskaya</oval-def:contributor>
        </oval-def:modified>
        <oval-def:status_change date="2013-06-14T10:39:33.313-04:00">INTERIM</oval-def:status_change>
        <oval-def:modified comment="EDITED oval:org.mitre.oval:obj:24012 - the attached files contain vulnerability for Adobe Flash Player (CVE-2013-3343)" date="2013-06-19T16:29:00.976-04:00">
          <oval-def:contributor organization="ALTX-SOFT">Maria Kedovskaya</oval-def:contributor>
        </oval-def:modified>
        <oval-def:status_change date="2013-07-08T04:02:58.319-04:00">ACCEPTED</oval-def:status_change>
      </oval-def:dates>
      <oval-def:status>ACCEPTED</oval-def:status>
      <oval-def:min_schema_version>5.10</oval-def:min_schema_version>
    </oval-def:oval_repository>
  </oval-def:metadata>
  <oval-def:criteria>
    <oval-def:criterion comment="Adobe AIR is installed on the system" test_ref="oval:org.mitre.oval:tst:11350" />
  </oval-def:criteria>
</oval-def:definition>

>>>>>>> 9f346079
<|MERGE_RESOLUTION|>--- conflicted
+++ resolved
@@ -1,93 +1,44 @@
-<<<<<<< HEAD
-<definition xmlns="http://oval.mitre.org/XMLSchema/oval-definitions-5" class="inventory" id="oval:org.mitre.oval:def:7479" version="13">
-  <metadata>
-    <title>Adobe AIR is installed</title>
-    <affected family="windows">
-      <platform>Microsoft Windows 2000</platform>
-      <platform>Microsoft Windows XP</platform>
-      <platform>Microsoft Windows Vista</platform>
-      <platform>Microsoft Windows Server 2003</platform>
-      <platform>Microsoft Windows Server 2008</platform>
-      <platform>Microsoft Windows 7</platform>
-      <product>Adobe AIR</product>
-    </affected>
-    <reference ref_id="cpe:/a:adobe:adobe_air" source="CPE" />
-    <description>Adobe AIR is installed on the system</description>
-    <oval_repository>
-      <dates>
-        <submitted date="2010-01-14T12:00:00.000-05:00">
-          <contributor organization="DTCC">J. Daniel Brown</contributor>
-        </submitted>
-        <status_change date="2010-02-23T12:00:49.571-05:00">DRAFT</status_change>
-        <status_change date="2010-03-15T04:00:02.841-04:00">INTERIM</status_change>
-        <status_change date="2010-05-17T04:00:53.887-04:00">ACCEPTED</status_change>
-        <modified comment="EDITED oval:org.mitre.oval:def:7479 - Modifications vary from minor OVAL title/description changes to suggesting an alternative CPE name to use." date="2011-09-28T11:29:00.976-04:00">
-          <contributor organization="The MITRE Corporation">David Rothenberg</contributor>
-        </modified>
-        <status_change date="2011-09-28T11:33:42.904-04:00">INTERIM</status_change>
-        <status_change date="2011-10-17T04:00:25.985-04:00">ACCEPTED</status_change>
-        <modified comment="EDITED oval:org.mitre.oval:obj:7370 - Adobe Flash Player vulnerabilities 2013" date="2013-06-14T10:23:00.475-04:00">
-          <contributor organization="ALTX-SOFT">Maria Kedovskaya</contributor>
-        </modified>
-        <status_change date="2013-06-14T10:39:33.313-04:00">INTERIM</status_change>
-        <modified comment="EDITED oval:org.mitre.oval:obj:24012 - the attached files contain vulnerability for Adobe Flash Player (CVE-2013-3343)" date="2013-06-19T16:29:00.976-04:00">
-          <contributor organization="ALTX-SOFT">Maria Kedovskaya</contributor>
-        </modified>
-        <status_change date="2013-07-08T04:02:58.319-04:00">ACCEPTED</status_change>
-      </dates>
-      <status>ACCEPTED</status>
-      <min_schema_version>5.10</min_schema_version>
-    </oval_repository>
-  </metadata>
-  <criteria>
-    <criterion comment="Adobe AIR is installed on the system" test_ref="oval:org.mitre.oval:tst:11350" />
-  </criteria>
-</definition>
-
-=======
-<oval-def:definition xmlns:oval-def="http://oval.mitre.org/XMLSchema/oval-definitions-5" class="inventory" id="oval:org.mitre.oval:def:7479" version="12">
-  <oval-def:metadata>
-    <oval-def:title>Adobe AIR is installed</oval-def:title>
-    <oval-def:affected family="windows">
-      <oval-def:platform>Microsoft Windows 2000</oval-def:platform>
-      <oval-def:platform>Microsoft Windows XP</oval-def:platform>
-      <oval-def:platform>Microsoft Windows Vista</oval-def:platform>
-      <oval-def:platform>Microsoft Windows Server 2003</oval-def:platform>
-      <oval-def:platform>Microsoft Windows Server 2008</oval-def:platform>
-      <oval-def:platform>Microsoft Windows 7</oval-def:platform>
-      <oval-def:product>Adobe AIR</oval-def:product>
-    </oval-def:affected>
-    <oval-def:reference ref_id="cpe:/a:adobe:adobe_air" source="CPE" />
-    <oval-def:description>Adobe AIR is installed on the system</oval-def:description>
-    <oval-def:oval_repository>
-      <oval-def:dates>
-        <oval-def:submitted date="2010-01-14T12:00:00.000-05:00">
-          <oval-def:contributor organization="DTCC">J. Daniel Brown</oval-def:contributor>
-        </oval-def:submitted>
-        <oval-def:status_change date="2010-02-23T12:00:49.571-05:00">DRAFT</oval-def:status_change>
-        <oval-def:status_change date="2010-03-15T04:00:02.841-04:00">INTERIM</oval-def:status_change>
-        <oval-def:status_change date="2010-05-17T04:00:53.887-04:00">ACCEPTED</oval-def:status_change>
-        <oval-def:modified comment="EDITED oval:org.mitre.oval:def:7479 - Modifications vary from minor OVAL title/description changes to suggesting an alternative CPE name to use." date="2011-09-28T11:29:00.976-04:00">
-          <oval-def:contributor organization="The MITRE Corporation">David Rothenberg</oval-def:contributor>
-        </oval-def:modified>
-        <oval-def:status_change date="2011-09-28T11:33:42.904-04:00">INTERIM</oval-def:status_change>
-        <oval-def:status_change date="2011-10-17T04:00:25.985-04:00">ACCEPTED</oval-def:status_change>
-        <oval-def:modified comment="EDITED oval:org.mitre.oval:obj:7370 - Adobe Flash Player vulnerabilities 2013" date="2013-06-14T10:23:00.475-04:00">
-          <oval-def:contributor organization="ALTX-SOFT">Maria Kedovskaya</oval-def:contributor>
-        </oval-def:modified>
-        <oval-def:status_change date="2013-06-14T10:39:33.313-04:00">INTERIM</oval-def:status_change>
-        <oval-def:modified comment="EDITED oval:org.mitre.oval:obj:24012 - the attached files contain vulnerability for Adobe Flash Player (CVE-2013-3343)" date="2013-06-19T16:29:00.976-04:00">
-          <oval-def:contributor organization="ALTX-SOFT">Maria Kedovskaya</oval-def:contributor>
-        </oval-def:modified>
-        <oval-def:status_change date="2013-07-08T04:02:58.319-04:00">ACCEPTED</oval-def:status_change>
-      </oval-def:dates>
-      <oval-def:status>ACCEPTED</oval-def:status>
-      <oval-def:min_schema_version>5.10</oval-def:min_schema_version>
-    </oval-def:oval_repository>
-  </oval-def:metadata>
-  <oval-def:criteria>
-    <oval-def:criterion comment="Adobe AIR is installed on the system" test_ref="oval:org.mitre.oval:tst:11350" />
-  </oval-def:criteria>
-</oval-def:definition>
-
->>>>>>> 9f346079
+<definition xmlns="http://oval.mitre.org/XMLSchema/oval-definitions-5" class="inventory" id="oval:org.mitre.oval:def:7479" version="14">
+  <metadata>
+    <title>Adobe AIR is installed</title>
+    <affected family="windows">
+      <platform>Microsoft Windows 2000</platform>
+      <platform>Microsoft Windows XP</platform>
+      <platform>Microsoft Windows Vista</platform>
+      <platform>Microsoft Windows Server 2003</platform>
+      <platform>Microsoft Windows Server 2008</platform>
+      <platform>Microsoft Windows 7</platform>
+      <product>Adobe AIR</product>
+    </affected>
+    <reference ref_id="cpe:/a:adobe:adobe_air" source="CPE" />
+    <description>Adobe AIR is installed on the system</description>
+    <oval_repository>
+      <dates>
+        <submitted date="2010-01-14T12:00:00.000-05:00">
+          <contributor organization="DTCC">J. Daniel Brown</contributor>
+        </submitted>
+        <status_change date="2010-02-23T12:00:49.571-05:00">DRAFT</status_change>
+        <status_change date="2010-03-15T04:00:02.841-04:00">INTERIM</status_change>
+        <status_change date="2010-05-17T04:00:53.887-04:00">ACCEPTED</status_change>
+        <modified comment="EDITED oval:org.mitre.oval:def:7479 - Modifications vary from minor OVAL title/description changes to suggesting an alternative CPE name to use." date="2011-09-28T11:29:00.976-04:00">
+          <contributor organization="The MITRE Corporation">David Rothenberg</contributor>
+        </modified>
+        <status_change date="2011-09-28T11:33:42.904-04:00">INTERIM</status_change>
+        <status_change date="2011-10-17T04:00:25.985-04:00">ACCEPTED</status_change>
+        <modified comment="EDITED oval:org.mitre.oval:obj:7370 - Adobe Flash Player vulnerabilities 2013" date="2013-06-14T10:23:00.475-04:00">
+          <contributor organization="ALTX-SOFT">Maria Kedovskaya</contributor>
+        </modified>
+        <status_change date="2013-06-14T10:39:33.313-04:00">INTERIM</status_change>
+        <modified comment="EDITED oval:org.mitre.oval:obj:24012 - the attached files contain vulnerability for Adobe Flash Player (CVE-2013-3343)" date="2013-06-19T16:29:00.976-04:00">
+          <contributor organization="ALTX-SOFT">Maria Kedovskaya</contributor>
+        </modified>
+        <status_change date="2013-07-08T04:02:58.319-04:00">ACCEPTED</status_change>
+      </dates>
+      <status>ACCEPTED</status>
+      <min_schema_version>5.10</min_schema_version>
+    </oval_repository>
+  </metadata>
+  <criteria>
+    <criterion comment="Adobe AIR is installed on the system" test_ref="oval:org.mitre.oval:tst:11350" />
+  </criteria>
+</definition>