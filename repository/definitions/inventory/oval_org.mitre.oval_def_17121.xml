<<<<<<< HEAD
<definition xmlns="http://oval.mitre.org/XMLSchema/oval-definitions-5" class="inventory" id="oval:org.mitre.oval:def:17121" version="10">
  <metadata>
    <title>Microsoft Office 2010 SP2 is installed</title>
    <affected family="windows">
      <platform>Microsoft Windows XP</platform>
      <platform>Microsoft Windows Server 2003</platform>
      <platform>Microsoft Windows Server 2008</platform>
      <platform>Microsoft Windows Server 2008 R2</platform>
      <platform>Microsoft Windows Vista</platform>
      <platform>Microsoft Windows 7</platform>
      <platform>Microsoft Windows 8</platform>
      <platform>Microsoft Windows Server 2012</platform>
      <product>Microsoft Office 2010</product>
    </affected>
    <reference ref_id="cpe:/a:microsoft:office:2010:sp2" source="CPE" />
    <description>Microsoft Office 2010 SP2 is installed.</description>
    <oval_repository>
      <dates>
        <submitted date="2013-08-13T10:00:00.000-00:00">
          <contributor organization="G2, Inc.">Dragos Prisaca</contributor>
        </submitted>
        <status_change date="2013-08-14T10:01:45.848-04:00">DRAFT</status_change>
        <status_change date="2013-09-02T04:00:48.769-04:00">INTERIM</status_change>
        <status_change date="2013-09-23T04:00:20.910-04:00">ACCEPTED</status_change>
        <modified comment="EDITED oval:org.mitre.oval:ste:23428 - new inventories for Office 2010 SP1 x86/x64, Office 2010 SP2 x86/x64. Office 2010 SP2 modified." date="2013-12-31T09:34:00.046-05:00">
          <contributor organization="ALTX-SOFT">Maria Kedovskaya</contributor>
        </modified>
        <status_change date="2013-12-31T10:06:39.532-05:00">INTERIM</status_change>
        <modified comment="EDITED oval:org.mitre.oval:def:17121 - several updates for comment property to comply with style authoring guide schematron and changes" date="2013-12-31T11:57:00.092-05:00">
          <contributor organization="G2, Inc.">Dragos Prisaca</contributor>
        </modified>
        <status_change date="2014-01-20T04:00:16.130-05:00">ACCEPTED</status_change>
        <modified comment="EDITED oval:org.mitre.oval:tst:82640 - check=&quot;all&quot; was replased with check=&quot;at least one&quot; because all objects have the set of objects." date="2014-03-21T11:52:00.342-04:00">
          <contributor organization="ALTX-SOFT">Maria Mikhno</contributor>
        </modified>
        <status_change date="2014-03-21T12:00:21.816-04:00">INTERIM</status_change>
        <modified comment="EDITED oval:org.mitre.oval:def:17121 - he attached file contains a little modified inventory with dependences displaced" date="2014-03-21T13:27:00.660-04:00">
          <contributor organization="ALTX-SOFT">Maria Mikhno</contributor>
        </modified>
        <status_change date="2014-04-07T04:02:02.814-04:00">ACCEPTED</status_change>
      </dates>
      <status>ACCEPTED</status>
      <min_schema_version>5.10</min_schema_version>
    </oval_repository>
  </metadata>
  <criteria operator="AND">
    <extend_definition comment="Microsoft Office 2010 is installed" definition_ref="oval:org.mitre.oval:def:12061" />
    <criterion comment="Check if Microsoft Office 2010 SP2 is installed" test_ref="oval:org.mitre.oval:tst:82640" />
    <criterion comment="Check if Office 2010 SP2 is installed" test_ref="oval:org.mitre.oval:tst:86552" />
  </criteria>
</definition>
=======
<oval-def:definition xmlns:oval-def="http://oval.mitre.org/XMLSchema/oval-definitions-5" class="inventory" id="oval:org.mitre.oval:def:17121" version="10">
  <oval-def:metadata>
    <oval-def:title>Microsoft Office 2010 SP2 is installed</oval-def:title>
    <oval-def:affected family="windows">
      <oval-def:platform>Microsoft Windows XP</oval-def:platform>
      <oval-def:platform>Microsoft Windows Server 2003</oval-def:platform>
      <oval-def:platform>Microsoft Windows Server 2008</oval-def:platform>
      <oval-def:platform>Microsoft Windows Server 2008 R2</oval-def:platform>
      <oval-def:platform>Microsoft Windows Vista</oval-def:platform>
      <oval-def:platform>Microsoft Windows 7</oval-def:platform>
      <oval-def:platform>Microsoft Windows 8</oval-def:platform>
      <oval-def:platform>Microsoft Windows Server 2012</oval-def:platform>
      <oval-def:product>Microsoft Office 2010</oval-def:product>
    </oval-def:affected>
    <oval-def:reference ref_id="cpe:/a:microsoft:office:2010:sp2" source="CPE" />
    <oval-def:description>Microsoft Office 2010 SP2 is installed.</oval-def:description>
    <oval-def:oval_repository>
      <oval-def:dates>
        <oval-def:submitted date="2013-08-13T10:00:00.000-00:00">
          <oval-def:contributor organization="G2, Inc.">Dragos Prisaca</oval-def:contributor>
        </oval-def:submitted>
        <oval-def:status_change date="2013-08-14T10:01:45.848-04:00">DRAFT</oval-def:status_change>
        <oval-def:status_change date="2013-09-02T04:00:48.769-04:00">INTERIM</oval-def:status_change>
        <oval-def:status_change date="2013-09-23T04:00:20.910-04:00">ACCEPTED</oval-def:status_change>
        <oval-def:modified comment="EDITED oval:org.mitre.oval:ste:23428 - new inventories for Office 2010 SP1 x86/x64, Office 2010 SP2 x86/x64. Office 2010 SP2 modified." date="2013-12-31T09:34:00.046-05:00">
          <oval-def:contributor organization="ALTX-SOFT">Maria Kedovskaya</oval-def:contributor>
        </oval-def:modified>
        <oval-def:status_change date="2013-12-31T10:06:39.532-05:00">INTERIM</oval-def:status_change>
        <oval-def:modified comment="EDITED oval:org.mitre.oval:def:17121 - several updates for comment property to comply with style authoring guide schematron and changes" date="2013-12-31T11:57:00.092-05:00">
          <oval-def:contributor organization="G2, Inc.">Dragos Prisaca</oval-def:contributor>
        </oval-def:modified>
        <oval-def:status_change date="2014-01-20T04:00:16.130-05:00">ACCEPTED</oval-def:status_change>
        <oval-def:modified comment="EDITED oval:org.mitre.oval:tst:82640 - check=&quot;all&quot; was replased with check=&quot;at least one&quot; because all objects have the set of objects." date="2014-03-21T11:52:00.342-04:00">
          <oval-def:contributor organization="ALTX-SOFT">Maria Mikhno</oval-def:contributor>
        </oval-def:modified>
        <oval-def:status_change date="2014-03-21T12:00:21.816-04:00">INTERIM</oval-def:status_change>
        <oval-def:modified comment="EDITED oval:org.mitre.oval:def:17121 - he attached file contains a little modified inventory with dependences displaced" date="2014-03-21T13:27:00.660-04:00">
          <oval-def:contributor organization="ALTX-SOFT">Maria Mikhno</oval-def:contributor>
        </oval-def:modified>
        <oval-def:status_change date="2014-04-07T04:02:02.814-04:00">ACCEPTED</oval-def:status_change>
      </oval-def:dates>
      <oval-def:status>ACCEPTED</oval-def:status>
      <oval-def:min_schema_version>5.10</oval-def:min_schema_version>
    </oval-def:oval_repository>
  </oval-def:metadata>
  <oval-def:criteria>
    <oval-def:extend_definition comment="Microsoft Office 2010 is installed" definition_ref="oval:org.mitre.oval:def:12061" />
    <oval-def:criterion comment="Check if Microsoft Office 2010 SP2 is installed" test_ref="oval:org.mitre.oval:tst:82640" />
    <oval-def:criterion comment="Check if Office 2010 SP2 is installed" test_ref="oval:org.mitre.oval:tst:86552" />
  </oval-def:criteria>
</oval-def:definition>
>>>>>>> 06dbe9a3
<|MERGE_RESOLUTION|>--- conflicted
+++ resolved
@@ -1,5 +1,4 @@
-<<<<<<< HEAD
-<definition xmlns="http://oval.mitre.org/XMLSchema/oval-definitions-5" class="inventory" id="oval:org.mitre.oval:def:17121" version="10">
+<definition xmlns="http://oval.mitre.org/XMLSchema/oval-definitions-5" class="inventory" id="oval:org.mitre.oval:def:17121" version="11">
   <metadata>
     <title>Microsoft Office 2010 SP2 is installed</title>
     <affected family="windows">
@@ -44,62 +43,9 @@
       <min_schema_version>5.10</min_schema_version>
     </oval_repository>
   </metadata>
-  <criteria operator="AND">
+  <criteria>
     <extend_definition comment="Microsoft Office 2010 is installed" definition_ref="oval:org.mitre.oval:def:12061" />
     <criterion comment="Check if Microsoft Office 2010 SP2 is installed" test_ref="oval:org.mitre.oval:tst:82640" />
     <criterion comment="Check if Office 2010 SP2 is installed" test_ref="oval:org.mitre.oval:tst:86552" />
   </criteria>
-</definition>
-=======
-<oval-def:definition xmlns:oval-def="http://oval.mitre.org/XMLSchema/oval-definitions-5" class="inventory" id="oval:org.mitre.oval:def:17121" version="10">
-  <oval-def:metadata>
-    <oval-def:title>Microsoft Office 2010 SP2 is installed</oval-def:title>
-    <oval-def:affected family="windows">
-      <oval-def:platform>Microsoft Windows XP</oval-def:platform>
-      <oval-def:platform>Microsoft Windows Server 2003</oval-def:platform>
-      <oval-def:platform>Microsoft Windows Server 2008</oval-def:platform>
-      <oval-def:platform>Microsoft Windows Server 2008 R2</oval-def:platform>
-      <oval-def:platform>Microsoft Windows Vista</oval-def:platform>
-      <oval-def:platform>Microsoft Windows 7</oval-def:platform>
-      <oval-def:platform>Microsoft Windows 8</oval-def:platform>
-      <oval-def:platform>Microsoft Windows Server 2012</oval-def:platform>
-      <oval-def:product>Microsoft Office 2010</oval-def:product>
-    </oval-def:affected>
-    <oval-def:reference ref_id="cpe:/a:microsoft:office:2010:sp2" source="CPE" />
-    <oval-def:description>Microsoft Office 2010 SP2 is installed.</oval-def:description>
-    <oval-def:oval_repository>
-      <oval-def:dates>
-        <oval-def:submitted date="2013-08-13T10:00:00.000-00:00">
-          <oval-def:contributor organization="G2, Inc.">Dragos Prisaca</oval-def:contributor>
-        </oval-def:submitted>
-        <oval-def:status_change date="2013-08-14T10:01:45.848-04:00">DRAFT</oval-def:status_change>
-        <oval-def:status_change date="2013-09-02T04:00:48.769-04:00">INTERIM</oval-def:status_change>
-        <oval-def:status_change date="2013-09-23T04:00:20.910-04:00">ACCEPTED</oval-def:status_change>
-        <oval-def:modified comment="EDITED oval:org.mitre.oval:ste:23428 - new inventories for Office 2010 SP1 x86/x64, Office 2010 SP2 x86/x64. Office 2010 SP2 modified." date="2013-12-31T09:34:00.046-05:00">
-          <oval-def:contributor organization="ALTX-SOFT">Maria Kedovskaya</oval-def:contributor>
-        </oval-def:modified>
-        <oval-def:status_change date="2013-12-31T10:06:39.532-05:00">INTERIM</oval-def:status_change>
-        <oval-def:modified comment="EDITED oval:org.mitre.oval:def:17121 - several updates for comment property to comply with style authoring guide schematron and changes" date="2013-12-31T11:57:00.092-05:00">
-          <oval-def:contributor organization="G2, Inc.">Dragos Prisaca</oval-def:contributor>
-        </oval-def:modified>
-        <oval-def:status_change date="2014-01-20T04:00:16.130-05:00">ACCEPTED</oval-def:status_change>
-        <oval-def:modified comment="EDITED oval:org.mitre.oval:tst:82640 - check=&quot;all&quot; was replased with check=&quot;at least one&quot; because all objects have the set of objects." date="2014-03-21T11:52:00.342-04:00">
-          <oval-def:contributor organization="ALTX-SOFT">Maria Mikhno</oval-def:contributor>
-        </oval-def:modified>
-        <oval-def:status_change date="2014-03-21T12:00:21.816-04:00">INTERIM</oval-def:status_change>
-        <oval-def:modified comment="EDITED oval:org.mitre.oval:def:17121 - he attached file contains a little modified inventory with dependences displaced" date="2014-03-21T13:27:00.660-04:00">
-          <oval-def:contributor organization="ALTX-SOFT">Maria Mikhno</oval-def:contributor>
-        </oval-def:modified>
-        <oval-def:status_change date="2014-04-07T04:02:02.814-04:00">ACCEPTED</oval-def:status_change>
-      </oval-def:dates>
-      <oval-def:status>ACCEPTED</oval-def:status>
-      <oval-def:min_schema_version>5.10</oval-def:min_schema_version>
-    </oval-def:oval_repository>
-  </oval-def:metadata>
-  <oval-def:criteria>
-    <oval-def:extend_definition comment="Microsoft Office 2010 is installed" definition_ref="oval:org.mitre.oval:def:12061" />
-    <oval-def:criterion comment="Check if Microsoft Office 2010 SP2 is installed" test_ref="oval:org.mitre.oval:tst:82640" />
-    <oval-def:criterion comment="Check if Office 2010 SP2 is installed" test_ref="oval:org.mitre.oval:tst:86552" />
-  </oval-def:criteria>
-</oval-def:definition>
->>>>>>> 06dbe9a3
+</definition>