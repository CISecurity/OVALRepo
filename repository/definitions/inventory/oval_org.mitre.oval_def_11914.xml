--- conflicted
+++ resolved
@@ -1,161 +1,78 @@
-<<<<<<< HEAD
-<definition xmlns="http://oval.mitre.org/XMLSchema/oval-definitions-5" class="inventory" id="oval:org.mitre.oval:def:11914" version="51">
-  <metadata>
-    <title>Google Chrome is installed</title>
-    <affected family="windows">
-      <platform>Microsoft Windows XP</platform>
-      <platform>Microsoft Windows Server 2003</platform>
-      <platform>Microsoft Windows Server 2008</platform>
-      <platform>Microsoft Windows Server 2008 R2</platform>
-      <platform>Microsoft Windows Vista</platform>
-      <platform>Microsoft Windows 7</platform>
-      <platform>Microsoft Windows 8</platform>
-      <platform>Microsoft Windows 8.1</platform>
-      <platform>Microsoft Windows Server 2012</platform>
-      <platform>Microsoft Windows Server 2012 R2</platform>
-      <product>Google Chrome</product>
-    </affected>
-    <reference ref_id="cpe:/a:google:chrome" source="CPE" />
-    <description>Google Chrome is installed</description>
-    <oval_repository>
-      <dates>
-        <submitted date="2010-08-25T11:10:59">
-          <contributor organization="SecPod Technologies">Preeti Subramanian</contributor>
-        </submitted>
-        <status_change date="2010-08-25T16:41:55.200-04:00">DRAFT</status_change>
-        <status_change date="2010-09-13T04:00:36.452-04:00">INTERIM</status_change>
-        <status_change date="2010-10-04T04:00:18.842-04:00">ACCEPTED</status_change>
-        <modified comment="Added anchor to pattern match in ste:11937" date="2010-11-29T16:26:00.755-05:00">
-          <contributor organization="SecPod Technologies">SecPod Team</contributor>
-        </modified>
-        <status_change date="2010-11-29T16:28:38.331-05:00">INTERIM</status_change>
-        <status_change date="2010-12-20T04:00:17.569-05:00">ACCEPTED</status_change>
-        <modified comment="EDITED oval:org.mitre.oval:tst:41561 - The attached file replaces existing Chrome objects with new objects containing the set of the existing object, which is correct for individual installs, and the registry key used by the all users installer." date="2011-10-17T12:47:00.319-04:00">
-          <contributor organization="G2, Inc.">Shane Shaffer</contributor>
-        </modified>
-        <status_change date="2011-10-17T12:54:11.929-04:00">INTERIM</status_change>
-        <modified comment="EDITED oval:org.mitre.oval:def:11914 - Adding 18 new definitions for recent chrome CVEs." date="2011-10-27T09:46:00.665-04:00">
-          <contributor organization="G2, Inc.">Shane Shaffer</contributor>
-        </modified>
-        <status_change date="2011-11-14T04:00:04.342-05:00">ACCEPTED</status_change>
-        <modified comment="EDITED oval:org.mitre.oval:obj:15382 - Make registry key checking faster." date="2012-03-28T14:11:00.591-04:00">
-          <contributor organization="G2, Inc.">Shane Shaffer</contributor>
-        </modified>
-        <status_change date="2012-03-28T14:13:22.833-04:00">INTERIM</status_change>
-        <status_change date="2012-04-16T04:00:27.956-04:00">ACCEPTED</status_change>
-        <modified comment="EDITED oval:org.mitre.oval:obj:15822 - Added windows_view behavior to Google Chrome on 64-bit Windows objects." date="2012-10-05T15:50:00.984-04:00">
-          <contributor organization="G2, Inc.">Shane Shaffer</contributor>
-        </modified>
-        <status_change date="2012-10-05T15:55:55.492-04:00">INTERIM</status_change>
-        <status_change date="2012-10-22T04:00:32.103-04:00">ACCEPTED</status_change>
-        <modified comment="EDITED oval:org.mitre.oval:obj:15382 - Updated Google Chrome Inventory" date="2013-04-08T10:59:00.016-04:00">
-          <contributor organization="ALTX-SOFT">Sergey Artykhov</contributor>
-        </modified>
-        <status_change date="2013-04-08T11:01:14.956-04:00">INTERIM</status_change>
-        <status_change date="2013-04-29T04:16:03.550-04:00">ACCEPTED</status_change>
-        <modified comment="EDITED oval:org.mitre.oval:def:11914 - definitions for the CVEs addressed by version 29.0.1547.57 of Chrome on Windows" date="2013-08-22T10:37:00.296-04:00">
-          <contributor organization="G2, Inc.">Shane Shaffer</contributor>
-        </modified>
-        <status_change date="2013-08-22T10:39:44.813-04:00">INTERIM</status_change>
-        <status_change date="2013-09-09T04:00:05.507-04:00">ACCEPTED</status_change>
-        <modified comment="EDITED oval:org.mitre.oval:def:11914 - New Vulnerability Definitions for Chrome addressed by versions 31.0.1650.57 and 31.0.1650.63." date="2013-12-30T09:24:00.514-05:00">
-          <contributor organization="G2, Inc.">Shane Shaffer</contributor>
-        </modified>
-        <status_change date="2013-12-30T09:33:57.582-05:00">INTERIM</status_change>
-        <status_change date="2014-01-20T04:00:08.011-05:00">ACCEPTED</status_change>
-        <modified comment="EDITED oval:org.mitre.oval:def:11914 - new vulnerabilities of Google Chrome" date="2014-04-18T14:34:00.335-04:00">
-          <contributor organization="ALTX-SOFT">Maria Mikhno</contributor>
-        </modified>
-        <status_change date="2014-04-18T14:36:18.686-04:00">INTERIM</status_change>
-        <status_change date="2014-05-05T04:00:09.797-04:00">ACCEPTED</status_change>
-      </dates>
-      <status>ACCEPTED</status>
-      <min_schema_version>5.10</min_schema_version>
-    </oval_repository>
-  </metadata>
-  <criteria>
-    <criterion comment="Check if Google Chrome is installed" test_ref="oval:org.mitre.oval:tst:41561" />
-  </criteria>
-</definition>
-
-=======
-<oval-def:definition xmlns:oval-def="http://oval.mitre.org/XMLSchema/oval-definitions-5" class="inventory" id="oval:org.mitre.oval:def:11914" version="50">
-  <oval-def:metadata>
-    <oval-def:title>Google Chrome is installed</oval-def:title>
-    <oval-def:affected family="windows">
-      <oval-def:platform>Microsoft Windows XP</oval-def:platform>
-      <oval-def:platform>Microsoft Windows Server 2003</oval-def:platform>
-      <oval-def:platform>Microsoft Windows Server 2008</oval-def:platform>
-      <oval-def:platform>Microsoft Windows Server 2008 R2</oval-def:platform>
-      <oval-def:platform>Microsoft Windows Vista</oval-def:platform>
-      <oval-def:platform>Microsoft Windows 7</oval-def:platform>
-      <oval-def:platform>Microsoft Windows 8</oval-def:platform>
-      <oval-def:platform>Microsoft Windows 8.1</oval-def:platform>
-      <oval-def:platform>Microsoft Windows Server 2012</oval-def:platform>
-      <oval-def:platform>Microsoft Windows Server 2012 R2</oval-def:platform>
-      <oval-def:product>Google Chrome</oval-def:product>
-    </oval-def:affected>
-    <oval-def:reference ref_id="cpe:/a:google:chrome" source="CPE" />
-    <oval-def:description>Google Chrome is installed</oval-def:description>
-    <oval-def:oval_repository>
-      <oval-def:dates>
-        <oval-def:submitted date="2010-08-25T11:10:59">
-          <oval-def:contributor organization="SecPod Technologies">Preeti Subramanian</oval-def:contributor>
-        </oval-def:submitted>
-        <oval-def:status_change date="2010-08-25T16:41:55.200-04:00">DRAFT</oval-def:status_change>
-        <oval-def:status_change date="2010-09-13T04:00:36.452-04:00">INTERIM</oval-def:status_change>
-        <oval-def:status_change date="2010-10-04T04:00:18.842-04:00">ACCEPTED</oval-def:status_change>
-        <oval-def:modified comment="Added anchor to pattern match in ste:11937" date="2010-11-29T16:26:00.755-05:00">
-          <oval-def:contributor organization="SecPod Technologies">SecPod Team</oval-def:contributor>
-        </oval-def:modified>
-        <oval-def:status_change date="2010-11-29T16:28:38.331-05:00">INTERIM</oval-def:status_change>
-        <oval-def:status_change date="2010-12-20T04:00:17.569-05:00">ACCEPTED</oval-def:status_change>
-        <oval-def:modified comment="EDITED oval:org.mitre.oval:tst:41561 - The attached file replaces existing Chrome objects with new objects containing the set of the existing object, which is correct for individual installs, and the registry key used by the all users installer." date="2011-10-17T12:47:00.319-04:00">
-          <oval-def:contributor organization="G2, Inc.">Shane Shaffer</oval-def:contributor>
-        </oval-def:modified>
-        <oval-def:status_change date="2011-10-17T12:54:11.929-04:00">INTERIM</oval-def:status_change>
-        <oval-def:modified comment="EDITED oval:org.mitre.oval:def:11914 - Adding 18 new definitions for recent chrome CVEs." date="2011-10-27T09:46:00.665-04:00">
-          <oval-def:contributor organization="G2, Inc.">Shane Shaffer</oval-def:contributor>
-        </oval-def:modified>
-        <oval-def:status_change date="2011-11-14T04:00:04.342-05:00">ACCEPTED</oval-def:status_change>
-        <oval-def:modified comment="EDITED oval:org.mitre.oval:obj:15382 - Make registry key checking faster." date="2012-03-28T14:11:00.591-04:00">
-          <oval-def:contributor organization="G2, Inc.">Shane Shaffer</oval-def:contributor>
-        </oval-def:modified>
-        <oval-def:status_change date="2012-03-28T14:13:22.833-04:00">INTERIM</oval-def:status_change>
-        <oval-def:status_change date="2012-04-16T04:00:27.956-04:00">ACCEPTED</oval-def:status_change>
-        <oval-def:modified comment="EDITED oval:org.mitre.oval:obj:15822 - Added windows_view behavior to Google Chrome on 64-bit Windows objects." date="2012-10-05T15:50:00.984-04:00">
-          <oval-def:contributor organization="G2, Inc.">Shane Shaffer</oval-def:contributor>
-        </oval-def:modified>
-        <oval-def:status_change date="2012-10-05T15:55:55.492-04:00">INTERIM</oval-def:status_change>
-        <oval-def:status_change date="2012-10-22T04:00:32.103-04:00">ACCEPTED</oval-def:status_change>
-        <oval-def:modified comment="EDITED oval:org.mitre.oval:obj:15382 - Updated Google Chrome Inventory" date="2013-04-08T10:59:00.016-04:00">
-          <oval-def:contributor organization="ALTX-SOFT">Sergey Artykhov</oval-def:contributor>
-        </oval-def:modified>
-        <oval-def:status_change date="2013-04-08T11:01:14.956-04:00">INTERIM</oval-def:status_change>
-        <oval-def:status_change date="2013-04-29T04:16:03.550-04:00">ACCEPTED</oval-def:status_change>
-        <oval-def:modified comment="EDITED oval:org.mitre.oval:def:11914 - definitions for the CVEs addressed by version 29.0.1547.57 of Chrome on Windows" date="2013-08-22T10:37:00.296-04:00">
-          <oval-def:contributor organization="G2, Inc.">Shane Shaffer</oval-def:contributor>
-        </oval-def:modified>
-        <oval-def:status_change date="2013-08-22T10:39:44.813-04:00">INTERIM</oval-def:status_change>
-        <oval-def:status_change date="2013-09-09T04:00:05.507-04:00">ACCEPTED</oval-def:status_change>
-        <oval-def:modified comment="EDITED oval:org.mitre.oval:def:11914 - New Vulnerability Definitions for Chrome addressed by versions 31.0.1650.57 and 31.0.1650.63." date="2013-12-30T09:24:00.514-05:00">
-          <oval-def:contributor organization="G2, Inc.">Shane Shaffer</oval-def:contributor>
-        </oval-def:modified>
-        <oval-def:status_change date="2013-12-30T09:33:57.582-05:00">INTERIM</oval-def:status_change>
-        <oval-def:status_change date="2014-01-20T04:00:08.011-05:00">ACCEPTED</oval-def:status_change>
-        <oval-def:modified comment="EDITED oval:org.mitre.oval:def:11914 - new vulnerabilities of Google Chrome" date="2014-04-18T14:34:00.335-04:00">
-          <oval-def:contributor organization="ALTX-SOFT">Maria Mikhno</oval-def:contributor>
-        </oval-def:modified>
-        <oval-def:status_change date="2014-04-18T14:36:18.686-04:00">INTERIM</oval-def:status_change>
-        <oval-def:status_change date="2014-05-05T04:00:09.797-04:00">ACCEPTED</oval-def:status_change>
-      </oval-def:dates>
-      <oval-def:status>ACCEPTED</oval-def:status>
-      <oval-def:min_schema_version>5.10</oval-def:min_schema_version>
-    </oval-def:oval_repository>
-  </oval-def:metadata>
-  <oval-def:criteria>
-    <oval-def:criterion comment="Check if Google Chrome is installed" test_ref="oval:org.mitre.oval:tst:41561" />
-  </oval-def:criteria>
-</oval-def:definition>
-
->>>>>>> faca2425
+<definition xmlns="http://oval.mitre.org/XMLSchema/oval-definitions-5" class="inventory" id="oval:org.mitre.oval:def:11914" version="52">
+  <metadata>
+    <title>Google Chrome is installed</title>
+    <affected family="windows">
+      <platform>Microsoft Windows XP</platform>
+      <platform>Microsoft Windows Server 2003</platform>
+      <platform>Microsoft Windows Server 2008</platform>
+      <platform>Microsoft Windows Server 2008 R2</platform>
+      <platform>Microsoft Windows Vista</platform>
+      <platform>Microsoft Windows 7</platform>
+      <platform>Microsoft Windows 8</platform>
+      <platform>Microsoft Windows 8.1</platform>
+      <platform>Microsoft Windows Server 2012</platform>
+      <platform>Microsoft Windows Server 2012 R2</platform>
+      <product>Google Chrome</product>
+    </affected>
+    <reference ref_id="cpe:/a:google:chrome" source="CPE" />
+    <description>Google Chrome is installed</description>
+    <oval_repository>
+      <dates>
+        <submitted date="2010-08-25T11:10:59">
+          <contributor organization="SecPod Technologies">Preeti Subramanian</contributor>
+        </submitted>
+        <status_change date="2010-08-25T16:41:55.200-04:00">DRAFT</status_change>
+        <status_change date="2010-09-13T04:00:36.452-04:00">INTERIM</status_change>
+        <status_change date="2010-10-04T04:00:18.842-04:00">ACCEPTED</status_change>
+        <modified comment="Added anchor to pattern match in ste:11937" date="2010-11-29T16:26:00.755-05:00">
+          <contributor organization="SecPod Technologies">SecPod Team</contributor>
+        </modified>
+        <status_change date="2010-11-29T16:28:38.331-05:00">INTERIM</status_change>
+        <status_change date="2010-12-20T04:00:17.569-05:00">ACCEPTED</status_change>
+        <modified comment="EDITED oval:org.mitre.oval:tst:41561 - The attached file replaces existing Chrome objects with new objects containing the set of the existing object, which is correct for individual installs, and the registry key used by the all users installer." date="2011-10-17T12:47:00.319-04:00">
+          <contributor organization="G2, Inc.">Shane Shaffer</contributor>
+        </modified>
+        <status_change date="2011-10-17T12:54:11.929-04:00">INTERIM</status_change>
+        <modified comment="EDITED oval:org.mitre.oval:def:11914 - Adding 18 new definitions for recent chrome CVEs." date="2011-10-27T09:46:00.665-04:00">
+          <contributor organization="G2, Inc.">Shane Shaffer</contributor>
+        </modified>
+        <status_change date="2011-11-14T04:00:04.342-05:00">ACCEPTED</status_change>
+        <modified comment="EDITED oval:org.mitre.oval:obj:15382 - Make registry key checking faster." date="2012-03-28T14:11:00.591-04:00">
+          <contributor organization="G2, Inc.">Shane Shaffer</contributor>
+        </modified>
+        <status_change date="2012-03-28T14:13:22.833-04:00">INTERIM</status_change>
+        <status_change date="2012-04-16T04:00:27.956-04:00">ACCEPTED</status_change>
+        <modified comment="EDITED oval:org.mitre.oval:obj:15822 - Added windows_view behavior to Google Chrome on 64-bit Windows objects." date="2012-10-05T15:50:00.984-04:00">
+          <contributor organization="G2, Inc.">Shane Shaffer</contributor>
+        </modified>
+        <status_change date="2012-10-05T15:55:55.492-04:00">INTERIM</status_change>
+        <status_change date="2012-10-22T04:00:32.103-04:00">ACCEPTED</status_change>
+        <modified comment="EDITED oval:org.mitre.oval:obj:15382 - Updated Google Chrome Inventory" date="2013-04-08T10:59:00.016-04:00">
+          <contributor organization="ALTX-SOFT">Sergey Artykhov</contributor>
+        </modified>
+        <status_change date="2013-04-08T11:01:14.956-04:00">INTERIM</status_change>
+        <status_change date="2013-04-29T04:16:03.550-04:00">ACCEPTED</status_change>
+        <modified comment="EDITED oval:org.mitre.oval:def:11914 - definitions for the CVEs addressed by version 29.0.1547.57 of Chrome on Windows" date="2013-08-22T10:37:00.296-04:00">
+          <contributor organization="G2, Inc.">Shane Shaffer</contributor>
+        </modified>
+        <status_change date="2013-08-22T10:39:44.813-04:00">INTERIM</status_change>
+        <status_change date="2013-09-09T04:00:05.507-04:00">ACCEPTED</status_change>
+        <modified comment="EDITED oval:org.mitre.oval:def:11914 - New Vulnerability Definitions for Chrome addressed by versions 31.0.1650.57 and 31.0.1650.63." date="2013-12-30T09:24:00.514-05:00">
+          <contributor organization="G2, Inc.">Shane Shaffer</contributor>
+        </modified>
+        <status_change date="2013-12-30T09:33:57.582-05:00">INTERIM</status_change>
+        <status_change date="2014-01-20T04:00:08.011-05:00">ACCEPTED</status_change>
+        <modified comment="EDITED oval:org.mitre.oval:def:11914 - new vulnerabilities of Google Chrome" date="2014-04-18T14:34:00.335-04:00">
+          <contributor organization="ALTX-SOFT">Maria Mikhno</contributor>
+        </modified>
+        <status_change date="2014-04-18T14:36:18.686-04:00">INTERIM</status_change>
+        <status_change date="2014-05-05T04:00:09.797-04:00">ACCEPTED</status_change>
+      </dates>
+      <status>ACCEPTED</status>
+      <min_schema_version>5.10</min_schema_version>
+    </oval_repository>
+  </metadata>
+  <criteria>
+    <criterion comment="Check if Google Chrome is installed" test_ref="oval:org.mitre.oval:tst:41561" />
+  </criteria>
+</definition>