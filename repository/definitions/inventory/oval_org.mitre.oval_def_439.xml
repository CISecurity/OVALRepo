--- conflicted
+++ resolved
@@ -1,5 +1,4 @@
-<<<<<<< HEAD
-<definition xmlns="http://oval.mitre.org/XMLSchema/oval-definitions-5" class="inventory" id="oval:org.mitre.oval:def:439" version="13">
+<definition xmlns="http://oval.mitre.org/XMLSchema/oval-definitions-5" class="inventory" id="oval:org.mitre.oval:def:439" version="14">
   <metadata>
     <title>Microsoft Excel Viewer 2003 is installed</title>
     <affected family="windows">
@@ -67,75 +66,4 @@
       <criterion comment="Check if SOFTWARE\Microsoft\Windows\CurrentVersion\Installer\UserData\S-1-5-18\Components\B025EE03392B4E348B1A777F7A5DCE16 exists" test_ref="oval:org.mitre.oval:tst:81258" />
     </criteria>
   </criteria>
-</definition>
-=======
-<oval-def:definition xmlns:oval-def="http://oval.mitre.org/XMLSchema/oval-definitions-5" class="inventory" id="oval:org.mitre.oval:def:439" version="13">
-  <oval-def:metadata>
-    <oval-def:title>Microsoft Excel Viewer 2003 is installed</oval-def:title>
-    <oval-def:affected family="windows">
-      <oval-def:platform>Microsoft Windows 2000</oval-def:platform>
-      <oval-def:platform>Microsoft Windows XP</oval-def:platform>
-      <oval-def:platform>Microsoft Windows Vista</oval-def:platform>
-      <oval-def:platform>Microsoft Windows Server 2003</oval-def:platform>
-      <oval-def:product>Microsoft Excel Viewer 2003</oval-def:product>
-    </oval-def:affected>
-    <oval-def:reference ref_id="cpe:/a:microsoft:excel_viewer:2003" source="CPE" />
-    <oval-def:description>The application Microsoft Excel Viewer 2003 is installed.</oval-def:description>
-    <oval-def:oval_repository>
-      <oval-def:dates>
-        <oval-def:submitted date="2006-07-25T12:05:33">
-          <oval-def:contributor organization="ThreatGuard, Inc.">Robert L. Hollis</oval-def:contributor>
-        </oval-def:submitted>
-        <oval-def:status_change date="2006-10-07T09:15:47.730-04:00">INTERIM</oval-def:status_change>
-        <oval-def:status_change date="2006-10-24T09:15:55.253-04:00">ACCEPTED</oval-def:status_change>
-        <oval-def:modified comment="Added 2003 to the title" date="2008-10-14T13:33:00">
-          <oval-def:contributor organization="Secure Elements, Inc.">Sudhir Gandhe</oval-def:contributor>
-        </oval-def:modified>
-        <oval-def:status_change date="2008-11-03T04:00:37.016-05:00">INTERIM</oval-def:status_change>
-        <oval-def:status_change date="2008-12-01T04:00:09.735-05:00">ACCEPTED</oval-def:status_change>
-        <oval-def:modified comment="Added CPE name" date="2009-05-25T10:32:00.713-04:00">
-          <oval-def:contributor organization="The MITRE Corporation">Brendan Miles</oval-def:contributor>
-        </oval-def:modified>
-        <oval-def:status_change date="2009-05-25T10:32:00.713-04:00">INTERIM</oval-def:status_change>
-        <oval-def:modified comment="Removed Microsoft reference" date="2009-06-01T16:05:28.035-04:00">
-          <oval-def:contributor organization="The MITRE Corporation">Brendan Miles</oval-def:contributor>
-        </oval-def:modified>
-        <oval-def:status_change date="2009-06-22T04:00:17.790-04:00">ACCEPTED</oval-def:status_change>
-        <oval-def:modified comment="EDITED oval:org.mitre.oval:obj:6907 - Corrected several instances of invalid use of the win-def:file_object - now uses filepath entity instead of path entity and an empty filename entity." date="2011-01-31T17:34:00.117-05:00">
-          <oval-def:contributor organization="The MITRE Corporation">Jonathan Baker</oval-def:contributor>
-        </oval-def:modified>
-        <oval-def:status_change date="2011-01-31T17:38:37.445-05:00">INTERIM</oval-def:status_change>
-        <oval-def:status_change date="2011-02-21T04:00:49.384-05:00">ACCEPTED</oval-def:status_change>
-        <oval-def:modified comment="EDITED oval:org.mitre.oval:obj:309 - New Microsoft Patch Tuesday May 2012 definitions." date="2012-05-18T15:40:00.554-04:00">
-          <oval-def:contributor organization="Symantec Corporation">Josh Turpin</oval-def:contributor>
-        </oval-def:modified>
-        <oval-def:status_change date="2012-05-18T15:48:09.772-04:00">INTERIM</oval-def:status_change>
-        <oval-def:status_change date="2012-06-04T04:01:19.853-04:00">ACCEPTED</oval-def:status_change>
-        <oval-def:modified comment="EDITED oval:org.mitre.oval:def:439 - corrected inventory for Excel Viewer" date="2013-06-11T12:12:00.814-04:00">
-          <oval-def:contributor organization="ALTX-SOFT">Maria Kedovskaya</oval-def:contributor>
-        </oval-def:modified>
-        <oval-def:status_change date="2013-06-11T12:14:01.008-04:00">INTERIM</oval-def:status_change>
-        <oval-def:status_change date="2013-07-01T04:02:06.811-04:00">ACCEPTED</oval-def:status_change>
-        <oval-def:modified comment="EDITED oval:org.mitre.oval:obj:309 - Modified criteria to match MS bulletin" date="2014-06-13T14:52:00.642-04:00">
-          <oval-def:contributor organization="ALTX-SOFT">Maria Mikhno</oval-def:contributor>
-        </oval-def:modified>
-        <oval-def:status_change date="2014-06-13T14:56:13.968-04:00">INTERIM</oval-def:status_change>
-        <oval-def:status_change date="2014-06-30T04:11:00.521-04:00">ACCEPTED</oval-def:status_change>
-      </oval-def:dates>
-      <oval-def:status>ACCEPTED</oval-def:status>
-      <oval-def:min_schema_version>5.10</oval-def:min_schema_version>
-    </oval-def:oval_repository>
-  </oval-def:metadata>
-  <oval-def:criteria operator="OR">
-    <oval-def:criterion comment="%ProgramFile%\Microsoft Office\OFFICE11\xlview.exe exists" test_ref="oval:org.mitre.oval:tst:9880" />
-    <oval-def:criteria comment="Check if Excel Viewer">
-      <oval-def:criterion comment="Excel Viewer is installed." test_ref="oval:org.mitre.oval:tst:61" />
-      <oval-def:criterion comment="Check if SOFTWARE\Microsoft\Windows\CurrentVersion\Uninstall\{90840409-6000-11D3-8CFE-0150048383C9} exists" test_ref="oval:org.mitre.oval:tst:80304" />
-    </oval-def:criteria>
-    <oval-def:criteria comment="Check if Excel Viewer 2003">
-      <oval-def:criterion comment="Excel Viewer 2003 is installed." test_ref="oval:org.mitre.oval:tst:9130" />
-      <oval-def:criterion comment="Check if SOFTWARE\Microsoft\Windows\CurrentVersion\Installer\UserData\S-1-5-18\Components\B025EE03392B4E348B1A777F7A5DCE16 exists" test_ref="oval:org.mitre.oval:tst:81258" />
-    </oval-def:criteria>
-  </oval-def:criteria>
-</oval-def:definition>
->>>>>>> 06dbe9a3
+</definition>