--- conflicted
+++ resolved
@@ -1,30 +1,26 @@
-<<<<<<< HEAD
-<definition xmlns="http://oval.mitre.org/XMLSchema/oval-definitions-5" class="inventory" id="oval:org.mitre.oval:def:18863" version="189">
-=======
-<definition xmlns="http://oval.mitre.org/XMLSchema/oval-definitions-5" class="inventory" id="oval:org.mitre.oval:def:18863" version="190">
->>>>>>> 18525da3
-  <metadata>
-    <title>Microsoft Windows 8.1 is installed</title>
-    <affected family="windows">
-      <platform>Microsoft Windows 8.1</platform>
-    </affected>
-    <reference ref_id="cpe:/o:microsoft:windows_8:1" source="CPE" />
-    <description>The operating system installed on the system is Microsoft Windows 8.1</description>
-    <oval_repository>
-      <dates>
-        <submitted date="2013-07-26T13:03:37">
-          <contributor organization="ALTX-SOFT">Maria Kedovskaya</contributor>
-        </submitted>
-        <status_change date="2013-09-17T17:10:30.444-04:00">DRAFT</status_change>
-        <status_change date="2013-10-07T04:11:20.068-04:00">INTERIM</status_change>
-        <status_change date="2013-10-28T04:00:37.515-04:00">ACCEPTED</status_change>
-      </dates>
-      <status>ACCEPTED</status>
-      <min_schema_version>5.10</min_schema_version>
-    </oval_repository>
-  </metadata>
-  <criteria>
-    <criterion comment="the installed operating system is part of the Microsoft Windows family" test_ref="oval:org.mitre.oval:tst:99" />
-    <criterion comment="Windows 8.1 is installed" test_ref="oval:org.mitre.oval:tst:86924" />
-  </criteria>
-</definition>
+<definition xmlns="http://oval.mitre.org/XMLSchema/oval-definitions-5" class="inventory" id="oval:org.mitre.oval:def:18863" version="190">
+  <metadata>
+    <title>Microsoft Windows 8.1 is installed</title>
+    <affected family="windows">
+      <platform>Microsoft Windows 8.1</platform>
+    </affected>
+    <reference ref_id="cpe:/o:microsoft:windows_8:1" source="CPE" />
+    <description>The operating system installed on the system is Microsoft Windows 8.1</description>
+    <oval_repository>
+      <dates>
+        <submitted date="2013-07-26T13:03:37">
+          <contributor organization="ALTX-SOFT">Maria Kedovskaya</contributor>
+        </submitted>
+        <status_change date="2013-09-17T17:10:30.444-04:00">DRAFT</status_change>
+        <status_change date="2013-10-07T04:11:20.068-04:00">INTERIM</status_change>
+        <status_change date="2013-10-28T04:00:37.515-04:00">ACCEPTED</status_change>
+      </dates>
+      <status>ACCEPTED</status>
+      <min_schema_version>5.10</min_schema_version>
+    </oval_repository>
+  </metadata>
+  <criteria>
+    <criterion comment="the installed operating system is part of the Microsoft Windows family" test_ref="oval:org.mitre.oval:tst:99" />
+    <criterion comment="Windows 8.1 is installed" test_ref="oval:org.mitre.oval:tst:86924" />
+  </criteria>
+</definition>