<<<<<<< HEAD
<definition xmlns="http://oval.mitre.org/XMLSchema/oval-definitions-5" class="inventory" id="oval:org.mitre.oval:def:12520" version="12">
  <metadata>
    <title>Microsoft PowerPoint Viewer 2010 is installed</title>
    <affected family="windows">
      <platform>Microsoft Windows 2000</platform>
      <platform>Microsoft Windows XP</platform>
      <platform>Microsoft Windows Server 2003</platform>
      <platform>Microsoft Windows Vista</platform>
      <platform>Microsoft Windows 7</platform>
      <platform>Microsoft Windows Server 2008</platform>
      <product>Microsoft PowerPoint Viewer 2010</product>
    </affected>
    <reference ref_id="cpe:/a:microsoft:powerpoint_viewer:2010" source="CPE" />
    <description>The application Microsoft PowerPoint Viewer 2010 is installed.</description>
    <oval_repository>
      <dates>
        <submitted date="2011-04-12T13:00:00">
          <contributor organization="Symantec Corporation">Dragos Prisaca</contributor>
        </submitted>
        <status_change date="2011-04-18T00:36:03.805-04:00">DRAFT</status_change>
        <status_change date="2011-05-09T04:00:51.611-04:00">INTERIM</status_change>
        <status_change date="2011-05-30T04:00:39.694-04:00">ACCEPTED</status_change>
        <modified comment="EDITED oval:org.mitre.oval:def:12520 - Modifications vary from minor OVAL title/description changes to suggesting an alternative CPE name to use." date="2011-09-28T11:29:00.976-04:00">
          <contributor organization="The MITRE Corporation">David Rothenberg</contributor>
        </modified>
        <status_change date="2011-09-28T11:33:23.775-04:00">INTERIM</status_change>
        <status_change date="2011-10-17T04:00:09.752-04:00">ACCEPTED</status_change>
        <modified comment="EDITED oval:org.mitre.oval:obj:15714 - Fixed broken registry key" date="2012-02-15T13:31:00.029-05:00">
          <contributor organization="Gideon Technologies, Inc.">Dragos Prisaca</contributor>
        </modified>
        <status_change date="2012-02-15T13:32:14.166-05:00">INTERIM</status_change>
        <status_change date="2012-03-05T04:00:05.803-05:00">ACCEPTED</status_change>
        <modified comment="EDITED oval:org.mitre.oval:var:1201 - Updating Microsoft Office 2010 content to use windows_view behaviors." date="2012-05-10T14:51:00.071-04:00">
          <contributor organization="G2, Inc.">Shane Shaffer</contributor>
        </modified>
        <status_change date="2012-05-10T14:54:32.635-04:00">INTERIM</status_change>
        <status_change date="2012-05-28T04:00:23.736-04:00">ACCEPTED</status_change>
        <modified comment="EDITED oval:org.mitre.oval:def:12520 - modified inventories for Microsoft PowerPoint Viewer 2010 and Microsoft Visio Viewer 2010" date="2013-07-05T16:49:00.819-04:00">
          <contributor organization="ALTX-SOFT">Maria Kedovskaya</contributor>
        </modified>
        <status_change date="2013-07-05T16:50:59.247-04:00">INTERIM</status_change>
        <status_change date="2013-07-22T04:00:08.249-04:00">ACCEPTED</status_change>
      </dates>
      <status>ACCEPTED</status>
      <min_schema_version>5.10</min_schema_version>
    </oval_repository>
  </metadata>
  <criteria>
    <criterion comment="The registry key that holds the location of Office 2010 Common\InstallRoot\Path exists" test_ref="oval:org.mitre.oval:tst:81399" />
    <criterion comment="the version of Pptview.exe is greater than or equal 14.0.0.0" test_ref="oval:org.mitre.oval:tst:42505" />
    <criterion comment="the version of Pptview.exe is less than 15.0.0.0" test_ref="oval:org.mitre.oval:tst:42342" />
  </criteria>
</definition>
=======
<oval-def:definition xmlns:oval-def="http://oval.mitre.org/XMLSchema/oval-definitions-5" class="inventory" id="oval:org.mitre.oval:def:12520" version="12">
  <oval-def:metadata>
    <oval-def:title>Microsoft PowerPoint Viewer 2010 is installed</oval-def:title>
    <oval-def:affected family="windows">
      <oval-def:platform>Microsoft Windows 2000</oval-def:platform>
      <oval-def:platform>Microsoft Windows XP</oval-def:platform>
      <oval-def:platform>Microsoft Windows Server 2003</oval-def:platform>
      <oval-def:platform>Microsoft Windows Vista</oval-def:platform>
      <oval-def:platform>Microsoft Windows 7</oval-def:platform>
      <oval-def:platform>Microsoft Windows Server 2008</oval-def:platform>
      <oval-def:product>Microsoft PowerPoint Viewer 2010</oval-def:product>
    </oval-def:affected>
    <oval-def:reference ref_id="cpe:/a:microsoft:powerpoint_viewer:2010" source="CPE" />
    <oval-def:description>The application Microsoft PowerPoint Viewer 2010 is installed.</oval-def:description>
    <oval-def:oval_repository>
      <oval-def:dates>
        <oval-def:submitted date="2011-04-12T13:00:00">
          <oval-def:contributor organization="Symantec Corporation">Dragos Prisaca</oval-def:contributor>
        </oval-def:submitted>
        <oval-def:status_change date="2011-04-18T00:36:03.805-04:00">DRAFT</oval-def:status_change>
        <oval-def:status_change date="2011-05-09T04:00:51.611-04:00">INTERIM</oval-def:status_change>
        <oval-def:status_change date="2011-05-30T04:00:39.694-04:00">ACCEPTED</oval-def:status_change>
        <oval-def:modified comment="EDITED oval:org.mitre.oval:def:12520 - Modifications vary from minor OVAL title/description changes to suggesting an alternative CPE name to use." date="2011-09-28T11:29:00.976-04:00">
          <oval-def:contributor organization="The MITRE Corporation">David Rothenberg</oval-def:contributor>
        </oval-def:modified>
        <oval-def:status_change date="2011-09-28T11:33:23.775-04:00">INTERIM</oval-def:status_change>
        <oval-def:status_change date="2011-10-17T04:00:09.752-04:00">ACCEPTED</oval-def:status_change>
        <oval-def:modified comment="EDITED oval:org.mitre.oval:obj:15714 - Fixed broken registry key" date="2012-02-15T13:31:00.029-05:00">
          <oval-def:contributor organization="Gideon Technologies, Inc.">Dragos Prisaca</oval-def:contributor>
        </oval-def:modified>
        <oval-def:status_change date="2012-02-15T13:32:14.166-05:00">INTERIM</oval-def:status_change>
        <oval-def:status_change date="2012-03-05T04:00:05.803-05:00">ACCEPTED</oval-def:status_change>
        <oval-def:modified comment="EDITED oval:org.mitre.oval:var:1201 - Updating Microsoft Office 2010 content to use windows_view behaviors." date="2012-05-10T14:51:00.071-04:00">
          <oval-def:contributor organization="G2, Inc.">Shane Shaffer</oval-def:contributor>
        </oval-def:modified>
        <oval-def:status_change date="2012-05-10T14:54:32.635-04:00">INTERIM</oval-def:status_change>
        <oval-def:status_change date="2012-05-28T04:00:23.736-04:00">ACCEPTED</oval-def:status_change>
        <oval-def:modified comment="EDITED oval:org.mitre.oval:def:12520 - modified inventories for Microsoft PowerPoint Viewer 2010 and Microsoft Visio Viewer 2010" date="2013-07-05T16:49:00.819-04:00">
          <oval-def:contributor organization="ALTX-SOFT">Maria Kedovskaya</oval-def:contributor>
        </oval-def:modified>
        <oval-def:status_change date="2013-07-05T16:50:59.247-04:00">INTERIM</oval-def:status_change>
        <oval-def:status_change date="2013-07-22T04:00:08.249-04:00">ACCEPTED</oval-def:status_change>
      </oval-def:dates>
      <oval-def:status>ACCEPTED</oval-def:status>
      <oval-def:min_schema_version>5.10</oval-def:min_schema_version>
    </oval-def:oval_repository>
  </oval-def:metadata>
  <oval-def:criteria>
    <oval-def:criterion comment="The registry key that holds the location of Office 2010 Common\InstallRoot\Path exists" test_ref="oval:org.mitre.oval:tst:81399" />
    <oval-def:criterion comment="the version of Pptview.exe is greater than or equal 14.0.0.0" test_ref="oval:org.mitre.oval:tst:42505" />
    <oval-def:criterion comment="the version of Pptview.exe is less than 15.0.0.0" test_ref="oval:org.mitre.oval:tst:42342" />
  </oval-def:criteria>
</oval-def:definition>
>>>>>>> 06dbe9a3
<|MERGE_RESOLUTION|>--- conflicted
+++ resolved
@@ -1,5 +1,4 @@
-<<<<<<< HEAD
-<definition xmlns="http://oval.mitre.org/XMLSchema/oval-definitions-5" class="inventory" id="oval:org.mitre.oval:def:12520" version="12">
+<definition xmlns="http://oval.mitre.org/XMLSchema/oval-definitions-5" class="inventory" id="oval:org.mitre.oval:def:12520" version="13">
   <metadata>
     <title>Microsoft PowerPoint Viewer 2010 is installed</title>
     <affected family="windows">
@@ -51,59 +50,4 @@
     <criterion comment="the version of Pptview.exe is greater than or equal 14.0.0.0" test_ref="oval:org.mitre.oval:tst:42505" />
     <criterion comment="the version of Pptview.exe is less than 15.0.0.0" test_ref="oval:org.mitre.oval:tst:42342" />
   </criteria>
-</definition>
-=======
-<oval-def:definition xmlns:oval-def="http://oval.mitre.org/XMLSchema/oval-definitions-5" class="inventory" id="oval:org.mitre.oval:def:12520" version="12">
-  <oval-def:metadata>
-    <oval-def:title>Microsoft PowerPoint Viewer 2010 is installed</oval-def:title>
-    <oval-def:affected family="windows">
-      <oval-def:platform>Microsoft Windows 2000</oval-def:platform>
-      <oval-def:platform>Microsoft Windows XP</oval-def:platform>
-      <oval-def:platform>Microsoft Windows Server 2003</oval-def:platform>
-      <oval-def:platform>Microsoft Windows Vista</oval-def:platform>
-      <oval-def:platform>Microsoft Windows 7</oval-def:platform>
-      <oval-def:platform>Microsoft Windows Server 2008</oval-def:platform>
-      <oval-def:product>Microsoft PowerPoint Viewer 2010</oval-def:product>
-    </oval-def:affected>
-    <oval-def:reference ref_id="cpe:/a:microsoft:powerpoint_viewer:2010" source="CPE" />
-    <oval-def:description>The application Microsoft PowerPoint Viewer 2010 is installed.</oval-def:description>
-    <oval-def:oval_repository>
-      <oval-def:dates>
-        <oval-def:submitted date="2011-04-12T13:00:00">
-          <oval-def:contributor organization="Symantec Corporation">Dragos Prisaca</oval-def:contributor>
-        </oval-def:submitted>
-        <oval-def:status_change date="2011-04-18T00:36:03.805-04:00">DRAFT</oval-def:status_change>
-        <oval-def:status_change date="2011-05-09T04:00:51.611-04:00">INTERIM</oval-def:status_change>
-        <oval-def:status_change date="2011-05-30T04:00:39.694-04:00">ACCEPTED</oval-def:status_change>
-        <oval-def:modified comment="EDITED oval:org.mitre.oval:def:12520 - Modifications vary from minor OVAL title/description changes to suggesting an alternative CPE name to use." date="2011-09-28T11:29:00.976-04:00">
-          <oval-def:contributor organization="The MITRE Corporation">David Rothenberg</oval-def:contributor>
-        </oval-def:modified>
-        <oval-def:status_change date="2011-09-28T11:33:23.775-04:00">INTERIM</oval-def:status_change>
-        <oval-def:status_change date="2011-10-17T04:00:09.752-04:00">ACCEPTED</oval-def:status_change>
-        <oval-def:modified comment="EDITED oval:org.mitre.oval:obj:15714 - Fixed broken registry key" date="2012-02-15T13:31:00.029-05:00">
-          <oval-def:contributor organization="Gideon Technologies, Inc.">Dragos Prisaca</oval-def:contributor>
-        </oval-def:modified>
-        <oval-def:status_change date="2012-02-15T13:32:14.166-05:00">INTERIM</oval-def:status_change>
-        <oval-def:status_change date="2012-03-05T04:00:05.803-05:00">ACCEPTED</oval-def:status_change>
-        <oval-def:modified comment="EDITED oval:org.mitre.oval:var:1201 - Updating Microsoft Office 2010 content to use windows_view behaviors." date="2012-05-10T14:51:00.071-04:00">
-          <oval-def:contributor organization="G2, Inc.">Shane Shaffer</oval-def:contributor>
-        </oval-def:modified>
-        <oval-def:status_change date="2012-05-10T14:54:32.635-04:00">INTERIM</oval-def:status_change>
-        <oval-def:status_change date="2012-05-28T04:00:23.736-04:00">ACCEPTED</oval-def:status_change>
-        <oval-def:modified comment="EDITED oval:org.mitre.oval:def:12520 - modified inventories for Microsoft PowerPoint Viewer 2010 and Microsoft Visio Viewer 2010" date="2013-07-05T16:49:00.819-04:00">
-          <oval-def:contributor organization="ALTX-SOFT">Maria Kedovskaya</oval-def:contributor>
-        </oval-def:modified>
-        <oval-def:status_change date="2013-07-05T16:50:59.247-04:00">INTERIM</oval-def:status_change>
-        <oval-def:status_change date="2013-07-22T04:00:08.249-04:00">ACCEPTED</oval-def:status_change>
-      </oval-def:dates>
-      <oval-def:status>ACCEPTED</oval-def:status>
-      <oval-def:min_schema_version>5.10</oval-def:min_schema_version>
-    </oval-def:oval_repository>
-  </oval-def:metadata>
-  <oval-def:criteria>
-    <oval-def:criterion comment="The registry key that holds the location of Office 2010 Common\InstallRoot\Path exists" test_ref="oval:org.mitre.oval:tst:81399" />
-    <oval-def:criterion comment="the version of Pptview.exe is greater than or equal 14.0.0.0" test_ref="oval:org.mitre.oval:tst:42505" />
-    <oval-def:criterion comment="the version of Pptview.exe is less than 15.0.0.0" test_ref="oval:org.mitre.oval:tst:42342" />
-  </oval-def:criteria>
-</oval-def:definition>
->>>>>>> 06dbe9a3
+</definition>