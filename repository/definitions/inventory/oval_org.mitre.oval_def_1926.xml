<<<<<<< HEAD
<definition xmlns="http://oval.mitre.org/XMLSchema/oval-definitions-5" class="inventory" id="oval:org.mitre.oval:def:1926" version="3">
  <metadata>
    <title>Solaris 10 (x86) is installed</title>
    <affected family="unix">
      <platform>Sun Solaris 10</platform>
    </affected>
    <reference ref_id="cpe:/o:sun:sunos:5.10::ix86" source="CPE" />
    <description>The operating system installed on the system is Sun Solaris 10 for x86.</description>
    <oval_repository>
      <dates>
        <submitted date="2007-06-15T12:00:00.000-04:00">
          <contributor organization="The MITRE Corporation">Jonathan Baker</contributor>
        </submitted>
        <status_change date="2007-06-15T12:20:00.000-04:00">DRAFT</status_change>
        <status_change date="2007-07-03T21:53:53.007-04:00">INTERIM</status_change>
        <status_change date="2007-07-18T15:57:51.357-04:00">ACCEPTED</status_change>
      </dates>
      <status>ACCEPTED</status>
      <min_schema_version>5.3</min_schema_version>
    </oval_repository>
  </metadata>
  <criteria>
    <criterion comment="Solaris 10 Installed" test_ref="oval:org.mitre.oval:tst:3680" />
    <criterion comment="ix86 architecture" test_ref="oval:org.mitre.oval:tst:3912" />
  </criteria>
</definition>
=======
<oval-def:definition xmlns:oval-def="http://oval.mitre.org/XMLSchema/oval-definitions-5" class="inventory" id="oval:org.mitre.oval:def:1926" version="1">
  <oval-def:metadata>
    <oval-def:title>Solaris 10 (x86) is installed</oval-def:title>
    <oval-def:affected family="unix">
      <oval-def:platform>Sun Solaris 10</oval-def:platform>
    </oval-def:affected>
    <oval-def:reference ref_id="cpe:/o:sun:sunos:5.10::ix86" source="CPE" />
    <oval-def:description>The operating system installed on the system is Sun Solaris 10 for x86.</oval-def:description>
    <oval-def:oval_repository>
      <oval-def:dates>
        <oval-def:submitted date="2007-06-15T12:00:00.000-04:00">
          <oval-def:contributor organization="The MITRE Corporation">Jonathan Baker</oval-def:contributor>
        </oval-def:submitted>
        <oval-def:status_change date="2007-06-15T12:20:00.000-04:00">DRAFT</oval-def:status_change>
        <oval-def:status_change date="2007-07-03T21:53:53.007-04:00">INTERIM</oval-def:status_change>
        <oval-def:status_change date="2007-07-18T15:57:51.357-04:00">ACCEPTED</oval-def:status_change>
      </oval-def:dates>
      <oval-def:status>ACCEPTED</oval-def:status>
    </oval-def:oval_repository>
  </oval-def:metadata>
  <oval-def:criteria>
    <oval-def:criterion comment="Solaris 10 Installed" test_ref="oval:org.mitre.oval:tst:3680" />
    <oval-def:criterion comment="ix86 architecture" test_ref="oval:org.mitre.oval:tst:3912" />
  </oval-def:criteria>
</oval-def:definition>
>>>>>>> e7df3a98
<|MERGE_RESOLUTION|>--- conflicted
+++ resolved
@@ -1,5 +1,4 @@
-<<<<<<< HEAD
-<definition xmlns="http://oval.mitre.org/XMLSchema/oval-definitions-5" class="inventory" id="oval:org.mitre.oval:def:1926" version="3">
+<definition xmlns="http://oval.mitre.org/XMLSchema/oval-definitions-5" class="inventory" id="oval:org.mitre.oval:def:1926" version="4">
   <metadata>
     <title>Solaris 10 (x86) is installed</title>
     <affected family="unix">
@@ -24,31 +23,4 @@
     <criterion comment="Solaris 10 Installed" test_ref="oval:org.mitre.oval:tst:3680" />
     <criterion comment="ix86 architecture" test_ref="oval:org.mitre.oval:tst:3912" />
   </criteria>
-</definition>
-=======
-<oval-def:definition xmlns:oval-def="http://oval.mitre.org/XMLSchema/oval-definitions-5" class="inventory" id="oval:org.mitre.oval:def:1926" version="1">
-  <oval-def:metadata>
-    <oval-def:title>Solaris 10 (x86) is installed</oval-def:title>
-    <oval-def:affected family="unix">
-      <oval-def:platform>Sun Solaris 10</oval-def:platform>
-    </oval-def:affected>
-    <oval-def:reference ref_id="cpe:/o:sun:sunos:5.10::ix86" source="CPE" />
-    <oval-def:description>The operating system installed on the system is Sun Solaris 10 for x86.</oval-def:description>
-    <oval-def:oval_repository>
-      <oval-def:dates>
-        <oval-def:submitted date="2007-06-15T12:00:00.000-04:00">
-          <oval-def:contributor organization="The MITRE Corporation">Jonathan Baker</oval-def:contributor>
-        </oval-def:submitted>
-        <oval-def:status_change date="2007-06-15T12:20:00.000-04:00">DRAFT</oval-def:status_change>
-        <oval-def:status_change date="2007-07-03T21:53:53.007-04:00">INTERIM</oval-def:status_change>
-        <oval-def:status_change date="2007-07-18T15:57:51.357-04:00">ACCEPTED</oval-def:status_change>
-      </oval-def:dates>
-      <oval-def:status>ACCEPTED</oval-def:status>
-    </oval-def:oval_repository>
-  </oval-def:metadata>
-  <oval-def:criteria>
-    <oval-def:criterion comment="Solaris 10 Installed" test_ref="oval:org.mitre.oval:tst:3680" />
-    <oval-def:criterion comment="ix86 architecture" test_ref="oval:org.mitre.oval:tst:3912" />
-  </oval-def:criteria>
-</oval-def:definition>
->>>>>>> e7df3a98
+</definition>