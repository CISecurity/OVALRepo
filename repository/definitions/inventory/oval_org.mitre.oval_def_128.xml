<<<<<<< HEAD
<oval-def:definition xmlns:oval-def="http://oval.mitre.org/XMLSchema/oval-definitions-5" class="inventory" id="oval:org.mitre.oval:def:128" version="7">
  <oval-def:metadata>
    <oval-def:title>Microsoft Windows Server 2003 is installed</oval-def:title>
    <oval-def:affected family="windows">
      <oval-def:platform>Microsoft Windows Server 2003</oval-def:platform>
    </oval-def:affected>
    <oval-def:reference ref_id="cpe:/o:microsoft:windows_2003_server" source="CPE" />
    <oval-def:description>The operating system installed on the system is Microsoft Windows Server 2003.</oval-def:description>
    <oval-def:oval_repository>
      <oval-def:dates>
        <oval-def:submitted date="2006-06-26T12:55:00.000-04:00">
          <oval-def:contributor organization="The MITRE Corporation">Andrew Buttner</oval-def:contributor>
        </oval-def:submitted>
        <oval-def:status_change date="2006-06-26T12:55:00.000-04:00">ACCEPTED</oval-def:status_change>
        <oval-def:modified comment="Added CPE reference." date="2007-04-30T07:48:00.775-04:00">
          <oval-def:contributor organization="The MITRE Corporation">Jonathan Baker</oval-def:contributor>
        </oval-def:modified>
        <oval-def:status_change date="2007-04-30T08:05:37.807-04:00">INTERIM</oval-def:status_change>
        <oval-def:status_change date="2007-05-23T15:05:26.547-04:00">ACCEPTED</oval-def:status_change>
        <oval-def:modified comment="Changed the CPE reference" date="2008-04-04T11:17:00.348-04:00">
          <oval-def:contributor organization="The MITRE Corporation">Andrew Buttner</oval-def:contributor>
        </oval-def:modified>
        <oval-def:status_change date="2008-04-04T11:26:22.372-04:00">INTERIM</oval-def:status_change>
        <oval-def:status_change date="2008-04-21T04:00:11.254-04:00">ACCEPTED</oval-def:status_change>
        <oval-def:modified comment="Changed the test for windows to be case insensitive and replaced the test for Windows 5.2 with a new test for 2003" date="2009-12-02T16:05:00.749-04:00">
          <oval-def:contributor organization="National Institute of Standards and Technology">Tim Harrison</oval-def:contributor>
        </oval-def:modified>
        <oval-def:status_change date="2009-12-02T16:05:00.749-04:00">INTERIM</oval-def:status_change>
        <oval-def:modified comment="Added anchors and spaces to regular expression" date="2009-12-04T14:56:00.085-05:00">
          <oval-def:contributor organization="National Institute of Standards and Technology">Tim Harrison</oval-def:contributor>
        </oval-def:modified>
        <oval-def:modified comment="Updating regex to include parenthesis" date="2009-12-08T17:31:00.354-05:00">
          <oval-def:contributor organization="National Institute of Standards and Technology">Tim Harrison</oval-def:contributor>
        </oval-def:modified>
        <oval-def:status_change date="2009-12-28T04:00:06.591-05:00">ACCEPTED</oval-def:status_change>
        <oval-def:modified comment="EDITED oval:org.mitre.oval:def:128 - Updated CPE reference" date="2011-02-17T13:33:00.123-05:00">
          <oval-def:contributor organization="Symantec Corporation">Dragos Prisaca</oval-def:contributor>
        </oval-def:modified>
        <oval-def:status_change date="2011-02-17T13:35:10.049-05:00">INTERIM</oval-def:status_change>
        <oval-def:status_change date="2011-03-07T04:00:10.940-05:00">ACCEPTED</oval-def:status_change>
      </oval-def:dates>
      <oval-def:status>ACCEPTED</oval-def:status>
      <oval-def:min_schema_version>5.4</oval-def:min_schema_version>
    </oval-def:oval_repository>
  </oval-def:metadata>
  <oval-def:criteria operator="AND">
    <oval-def:criterion comment="the installed operating system is part of the Microsoft Windows family" test_ref="oval:org.mitre.oval:tst:99" />
    <oval-def:criterion comment="Windows Server 2003 is installed" test_ref="oval:org.mitre.oval:tst:11145" />
  </oval-def:criteria>
</oval-def:definition>
=======
<oval-def:definition xmlns:oval-def="http://oval.mitre.org/XMLSchema/oval-definitions-5" class="inventory" id="oval:org.mitre.oval:def:128" version="7">
  <oval-def:metadata>
    <oval-def:title>Microsoft Windows Server 2003 is installed</oval-def:title>
    <oval-def:affected family="windows">
      <oval-def:platform>Microsoft Windows Server 2003</oval-def:platform>
    </oval-def:affected>
    <oval-def:reference ref_id="cpe:/o:microsoft:windows_2003_server" source="CPE" />
    <oval-def:description>The operating system installed on the system is Microsoft Windows Server 2003.</oval-def:description>
    <oval-def:oval_repository>
      <oval-def:dates>
        <oval-def:submitted date="2006-06-26T12:55:00.000-04:00">
          <oval-def:contributor organization="The MITRE Corporation">Andrew Buttner</oval-def:contributor>
        </oval-def:submitted>
        <oval-def:status_change date="2006-06-26T12:55:00.000-04:00">ACCEPTED</oval-def:status_change>
        <oval-def:modified comment="Added CPE reference." date="2007-04-30T07:48:00.775-04:00">
          <oval-def:contributor organization="The MITRE Corporation">Jonathan Baker</oval-def:contributor>
        </oval-def:modified>
        <oval-def:status_change date="2007-04-30T08:05:37.807-04:00">INTERIM</oval-def:status_change>
        <oval-def:status_change date="2007-05-23T15:05:26.547-04:00">ACCEPTED</oval-def:status_change>
        <oval-def:modified comment="Changed the CPE reference" date="2008-04-04T11:17:00.348-04:00">
          <oval-def:contributor organization="The MITRE Corporation">Andrew Buttner</oval-def:contributor>
        </oval-def:modified>
        <oval-def:status_change date="2008-04-04T11:26:22.372-04:00">INTERIM</oval-def:status_change>
        <oval-def:status_change date="2008-04-21T04:00:11.254-04:00">ACCEPTED</oval-def:status_change>
        <oval-def:modified comment="Changed the test for windows to be case insensitive and replaced the test for Windows 5.2 with a new test for 2003" date="2009-12-02T16:05:00.749-04:00">
          <oval-def:contributor organization="National Institute of Standards and Technology">Tim Harrison</oval-def:contributor>
        </oval-def:modified>
        <oval-def:status_change date="2009-12-02T16:05:00.749-04:00">INTERIM</oval-def:status_change>
        <oval-def:modified comment="Added anchors and spaces to regular expression" date="2009-12-04T14:56:00.085-05:00">
          <oval-def:contributor organization="National Institute of Standards and Technology">Tim Harrison</oval-def:contributor>
        </oval-def:modified>
        <oval-def:modified comment="Updating regex to include parenthesis" date="2009-12-08T17:31:00.354-05:00">
          <oval-def:contributor organization="National Institute of Standards and Technology">Tim Harrison</oval-def:contributor>
        </oval-def:modified>
        <oval-def:status_change date="2009-12-28T04:00:06.591-05:00">ACCEPTED</oval-def:status_change>
        <oval-def:modified comment="EDITED oval:org.mitre.oval:def:128 - Updated CPE reference" date="2011-02-17T13:33:00.123-05:00">
          <oval-def:contributor organization="Symantec Corporation">Dragos Prisaca</oval-def:contributor>
        </oval-def:modified>
        <oval-def:status_change date="2011-02-17T13:35:10.049-05:00">INTERIM</oval-def:status_change>
        <oval-def:status_change date="2011-03-07T04:00:10.940-05:00">ACCEPTED</oval-def:status_change>
      </oval-def:dates>
      <oval-def:status>ACCEPTED</oval-def:status>
    </oval-def:oval_repository>
  </oval-def:metadata>
  <oval-def:criteria>
    <oval-def:criterion comment="the installed operating system is part of the Microsoft Windows family" test_ref="oval:org.mitre.oval:tst:99" />
    <oval-def:criterion comment="Windows Server 2003 is installed" test_ref="oval:org.mitre.oval:tst:11145" />
  </oval-def:criteria>
</oval-def:definition>
>>>>>>> 06dbe9a3
<|MERGE_RESOLUTION|>--- conflicted
+++ resolved
@@ -1,102 +1,50 @@
-<<<<<<< HEAD
-<oval-def:definition xmlns:oval-def="http://oval.mitre.org/XMLSchema/oval-definitions-5" class="inventory" id="oval:org.mitre.oval:def:128" version="7">
-  <oval-def:metadata>
-    <oval-def:title>Microsoft Windows Server 2003 is installed</oval-def:title>
-    <oval-def:affected family="windows">
-      <oval-def:platform>Microsoft Windows Server 2003</oval-def:platform>
-    </oval-def:affected>
-    <oval-def:reference ref_id="cpe:/o:microsoft:windows_2003_server" source="CPE" />
-    <oval-def:description>The operating system installed on the system is Microsoft Windows Server 2003.</oval-def:description>
-    <oval-def:oval_repository>
-      <oval-def:dates>
-        <oval-def:submitted date="2006-06-26T12:55:00.000-04:00">
-          <oval-def:contributor organization="The MITRE Corporation">Andrew Buttner</oval-def:contributor>
-        </oval-def:submitted>
-        <oval-def:status_change date="2006-06-26T12:55:00.000-04:00">ACCEPTED</oval-def:status_change>
-        <oval-def:modified comment="Added CPE reference." date="2007-04-30T07:48:00.775-04:00">
-          <oval-def:contributor organization="The MITRE Corporation">Jonathan Baker</oval-def:contributor>
-        </oval-def:modified>
-        <oval-def:status_change date="2007-04-30T08:05:37.807-04:00">INTERIM</oval-def:status_change>
-        <oval-def:status_change date="2007-05-23T15:05:26.547-04:00">ACCEPTED</oval-def:status_change>
-        <oval-def:modified comment="Changed the CPE reference" date="2008-04-04T11:17:00.348-04:00">
-          <oval-def:contributor organization="The MITRE Corporation">Andrew Buttner</oval-def:contributor>
-        </oval-def:modified>
-        <oval-def:status_change date="2008-04-04T11:26:22.372-04:00">INTERIM</oval-def:status_change>
-        <oval-def:status_change date="2008-04-21T04:00:11.254-04:00">ACCEPTED</oval-def:status_change>
-        <oval-def:modified comment="Changed the test for windows to be case insensitive and replaced the test for Windows 5.2 with a new test for 2003" date="2009-12-02T16:05:00.749-04:00">
-          <oval-def:contributor organization="National Institute of Standards and Technology">Tim Harrison</oval-def:contributor>
-        </oval-def:modified>
-        <oval-def:status_change date="2009-12-02T16:05:00.749-04:00">INTERIM</oval-def:status_change>
-        <oval-def:modified comment="Added anchors and spaces to regular expression" date="2009-12-04T14:56:00.085-05:00">
-          <oval-def:contributor organization="National Institute of Standards and Technology">Tim Harrison</oval-def:contributor>
-        </oval-def:modified>
-        <oval-def:modified comment="Updating regex to include parenthesis" date="2009-12-08T17:31:00.354-05:00">
-          <oval-def:contributor organization="National Institute of Standards and Technology">Tim Harrison</oval-def:contributor>
-        </oval-def:modified>
-        <oval-def:status_change date="2009-12-28T04:00:06.591-05:00">ACCEPTED</oval-def:status_change>
-        <oval-def:modified comment="EDITED oval:org.mitre.oval:def:128 - Updated CPE reference" date="2011-02-17T13:33:00.123-05:00">
-          <oval-def:contributor organization="Symantec Corporation">Dragos Prisaca</oval-def:contributor>
-        </oval-def:modified>
-        <oval-def:status_change date="2011-02-17T13:35:10.049-05:00">INTERIM</oval-def:status_change>
-        <oval-def:status_change date="2011-03-07T04:00:10.940-05:00">ACCEPTED</oval-def:status_change>
-      </oval-def:dates>
-      <oval-def:status>ACCEPTED</oval-def:status>
-      <oval-def:min_schema_version>5.4</oval-def:min_schema_version>
-    </oval-def:oval_repository>
-  </oval-def:metadata>
-  <oval-def:criteria operator="AND">
-    <oval-def:criterion comment="the installed operating system is part of the Microsoft Windows family" test_ref="oval:org.mitre.oval:tst:99" />
-    <oval-def:criterion comment="Windows Server 2003 is installed" test_ref="oval:org.mitre.oval:tst:11145" />
-  </oval-def:criteria>
-</oval-def:definition>
-=======
-<oval-def:definition xmlns:oval-def="http://oval.mitre.org/XMLSchema/oval-definitions-5" class="inventory" id="oval:org.mitre.oval:def:128" version="7">
-  <oval-def:metadata>
-    <oval-def:title>Microsoft Windows Server 2003 is installed</oval-def:title>
-    <oval-def:affected family="windows">
-      <oval-def:platform>Microsoft Windows Server 2003</oval-def:platform>
-    </oval-def:affected>
-    <oval-def:reference ref_id="cpe:/o:microsoft:windows_2003_server" source="CPE" />
-    <oval-def:description>The operating system installed on the system is Microsoft Windows Server 2003.</oval-def:description>
-    <oval-def:oval_repository>
-      <oval-def:dates>
-        <oval-def:submitted date="2006-06-26T12:55:00.000-04:00">
-          <oval-def:contributor organization="The MITRE Corporation">Andrew Buttner</oval-def:contributor>
-        </oval-def:submitted>
-        <oval-def:status_change date="2006-06-26T12:55:00.000-04:00">ACCEPTED</oval-def:status_change>
-        <oval-def:modified comment="Added CPE reference." date="2007-04-30T07:48:00.775-04:00">
-          <oval-def:contributor organization="The MITRE Corporation">Jonathan Baker</oval-def:contributor>
-        </oval-def:modified>
-        <oval-def:status_change date="2007-04-30T08:05:37.807-04:00">INTERIM</oval-def:status_change>
-        <oval-def:status_change date="2007-05-23T15:05:26.547-04:00">ACCEPTED</oval-def:status_change>
-        <oval-def:modified comment="Changed the CPE reference" date="2008-04-04T11:17:00.348-04:00">
-          <oval-def:contributor organization="The MITRE Corporation">Andrew Buttner</oval-def:contributor>
-        </oval-def:modified>
-        <oval-def:status_change date="2008-04-04T11:26:22.372-04:00">INTERIM</oval-def:status_change>
-        <oval-def:status_change date="2008-04-21T04:00:11.254-04:00">ACCEPTED</oval-def:status_change>
-        <oval-def:modified comment="Changed the test for windows to be case insensitive and replaced the test for Windows 5.2 with a new test for 2003" date="2009-12-02T16:05:00.749-04:00">
-          <oval-def:contributor organization="National Institute of Standards and Technology">Tim Harrison</oval-def:contributor>
-        </oval-def:modified>
-        <oval-def:status_change date="2009-12-02T16:05:00.749-04:00">INTERIM</oval-def:status_change>
-        <oval-def:modified comment="Added anchors and spaces to regular expression" date="2009-12-04T14:56:00.085-05:00">
-          <oval-def:contributor organization="National Institute of Standards and Technology">Tim Harrison</oval-def:contributor>
-        </oval-def:modified>
-        <oval-def:modified comment="Updating regex to include parenthesis" date="2009-12-08T17:31:00.354-05:00">
-          <oval-def:contributor organization="National Institute of Standards and Technology">Tim Harrison</oval-def:contributor>
-        </oval-def:modified>
-        <oval-def:status_change date="2009-12-28T04:00:06.591-05:00">ACCEPTED</oval-def:status_change>
-        <oval-def:modified comment="EDITED oval:org.mitre.oval:def:128 - Updated CPE reference" date="2011-02-17T13:33:00.123-05:00">
-          <oval-def:contributor organization="Symantec Corporation">Dragos Prisaca</oval-def:contributor>
-        </oval-def:modified>
-        <oval-def:status_change date="2011-02-17T13:35:10.049-05:00">INTERIM</oval-def:status_change>
-        <oval-def:status_change date="2011-03-07T04:00:10.940-05:00">ACCEPTED</oval-def:status_change>
-      </oval-def:dates>
-      <oval-def:status>ACCEPTED</oval-def:status>
-    </oval-def:oval_repository>
-  </oval-def:metadata>
-  <oval-def:criteria>
-    <oval-def:criterion comment="the installed operating system is part of the Microsoft Windows family" test_ref="oval:org.mitre.oval:tst:99" />
-    <oval-def:criterion comment="Windows Server 2003 is installed" test_ref="oval:org.mitre.oval:tst:11145" />
-  </oval-def:criteria>
-</oval-def:definition>
->>>>>>> 06dbe9a3
+<definition xmlns="http://oval.mitre.org/XMLSchema/oval-definitions-5" class="inventory" id="oval:org.mitre.oval:def:128" version="8">
+  <metadata>
+    <title>Microsoft Windows Server 2003 is installed</title>
+    <affected family="windows">
+      <platform>Microsoft Windows Server 2003</platform>
+    </affected>
+    <reference ref_id="cpe:/o:microsoft:windows_2003_server" source="CPE" />
+    <description>The operating system installed on the system is Microsoft Windows Server 2003.</description>
+    <oval_repository>
+      <dates>
+        <submitted date="2006-06-26T12:55:00.000-04:00">
+          <contributor organization="The MITRE Corporation">Andrew Buttner</contributor>
+        </submitted>
+        <status_change date="2006-06-26T12:55:00.000-04:00">ACCEPTED</status_change>
+        <modified comment="Added CPE reference." date="2007-04-30T07:48:00.775-04:00">
+          <contributor organization="The MITRE Corporation">Jonathan Baker</contributor>
+        </modified>
+        <status_change date="2007-04-30T08:05:37.807-04:00">INTERIM</status_change>
+        <status_change date="2007-05-23T15:05:26.547-04:00">ACCEPTED</status_change>
+        <modified comment="Changed the CPE reference" date="2008-04-04T11:17:00.348-04:00">
+          <contributor organization="The MITRE Corporation">Andrew Buttner</contributor>
+        </modified>
+        <status_change date="2008-04-04T11:26:22.372-04:00">INTERIM</status_change>
+        <status_change date="2008-04-21T04:00:11.254-04:00">ACCEPTED</status_change>
+        <modified comment="Changed the test for windows to be case insensitive and replaced the test for Windows 5.2 with a new test for 2003" date="2009-12-02T16:05:00.749-04:00">
+          <contributor organization="National Institute of Standards and Technology">Tim Harrison</contributor>
+        </modified>
+        <status_change date="2009-12-02T16:05:00.749-04:00">INTERIM</status_change>
+        <modified comment="Added anchors and spaces to regular expression" date="2009-12-04T14:56:00.085-05:00">
+          <contributor organization="National Institute of Standards and Technology">Tim Harrison</contributor>
+        </modified>
+        <modified comment="Updating regex to include parenthesis" date="2009-12-08T17:31:00.354-05:00">
+          <contributor organization="National Institute of Standards and Technology">Tim Harrison</contributor>
+        </modified>
+        <status_change date="2009-12-28T04:00:06.591-05:00">ACCEPTED</status_change>
+        <modified comment="EDITED oval:org.mitre.oval:def:128 - Updated CPE reference" date="2011-02-17T13:33:00.123-05:00">
+          <contributor organization="Symantec Corporation">Dragos Prisaca</contributor>
+        </modified>
+        <status_change date="2011-02-17T13:35:10.049-05:00">INTERIM</status_change>
+        <status_change date="2011-03-07T04:00:10.940-05:00">ACCEPTED</status_change>
+      </dates>
+      <status>ACCEPTED</status>
+      <min_schema_version>5.10</min_schema_version>
+    </oval_repository>
+  </metadata>
+  <criteria>
+    <criterion comment="the installed operating system is part of the Microsoft Windows family" test_ref="oval:org.mitre.oval:tst:99" />
+    <criterion comment="Windows Server 2003 is installed" test_ref="oval:org.mitre.oval:tst:11145" />
+  </criteria>
+</definition>