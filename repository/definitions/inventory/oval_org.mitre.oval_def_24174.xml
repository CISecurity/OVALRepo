--- conflicted
+++ resolved
@@ -1,5 +1,4 @@
-<<<<<<< HEAD
-<definition xmlns="http://oval.mitre.org/XMLSchema/oval-definitions-5" class="inventory" id="oval:org.mitre.oval:def:24174" version="9">
+<definition xmlns="http://oval.mitre.org/XMLSchema/oval-definitions-5" class="inventory" id="oval:org.mitre.oval:def:24174" version="10">
   <metadata>
     <title>Java SE Runtime Environment 8 is installed</title>
     <affected family="windows">
@@ -32,40 +31,4 @@
   <criteria>
     <criterion comment="Java SE Runtime Environment 8 is installed" test_ref="oval:org.mitre.oval:tst:112571" />
   </criteria>
-</definition>
-=======
-<oval-def:definition xmlns:oval-def="http://oval.mitre.org/XMLSchema/oval-definitions-5" class="inventory" id="oval:org.mitre.oval:def:24174" version="8">
-  <oval-def:metadata>
-    <oval-def:title>Java SE Runtime Environment 8 is installed</oval-def:title>
-    <oval-def:affected family="windows">
-      <oval-def:platform>Microsoft Windows 2000</oval-def:platform>
-      <oval-def:platform>Microsoft Windows XP</oval-def:platform>
-      <oval-def:platform>Microsoft Windows Vista</oval-def:platform>
-      <oval-def:platform>Microsoft Windows 7</oval-def:platform>
-      <oval-def:platform>Microsoft Windows 8</oval-def:platform>
-      <oval-def:platform>Microsoft Windows Server 2003</oval-def:platform>
-      <oval-def:platform>Microsoft Windows Server 2008</oval-def:platform>
-      <oval-def:platform>Microsoft Windows Server 2008 R2</oval-def:platform>
-      <oval-def:platform>Microsoft Windows Server 2012</oval-def:platform>
-      <oval-def:product>Oracle Java SE Runtime Environment 8</oval-def:product>
-    </oval-def:affected>
-    <oval-def:reference ref_id="cpe:/a:oracle:jre:1.8.0" source="CPE" />
-    <oval-def:description>Java SE Runtime Environment 8 is installed.</oval-def:description>
-    <oval-def:oval_repository>
-      <oval-def:dates>
-        <oval-def:submitted date="2014-03-19T16:31:26.748+04:00">
-          <oval-def:contributor organization="ALTX-SOFT">Maria Kedovskaya</oval-def:contributor>
-        </oval-def:submitted>
-        <oval-def:status_change date="2014-03-19T14:00:30.260-04:00">DRAFT</oval-def:status_change>
-        <oval-def:status_change date="2014-04-07T04:06:50.612-04:00">INTERIM</oval-def:status_change>
-        <oval-def:status_change date="2014-04-28T04:07:26.991-04:00">ACCEPTED</oval-def:status_change>
-      </oval-def:dates>
-      <oval-def:status>ACCEPTED</oval-def:status>
-      <oval-def:min_schema_version>5.10</oval-def:min_schema_version>
-    </oval-def:oval_repository>
-  </oval-def:metadata>
-  <oval-def:criteria>
-    <oval-def:criterion comment="Java SE Runtime Environment 8 is installed" test_ref="oval:org.mitre.oval:tst:112571" />
-  </oval-def:criteria>
-</oval-def:definition>
->>>>>>> 076261a8
+</definition>