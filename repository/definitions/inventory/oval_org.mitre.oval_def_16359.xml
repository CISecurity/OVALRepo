--- conflicted
+++ resolved
@@ -1,36 +1,32 @@
-<<<<<<< HEAD
-<definition xmlns="http://oval.mitre.org/XMLSchema/oval-definitions-5" class="inventory" id="oval:org.mitre.oval:def:16359" version="192">
-=======
-<definition xmlns="http://oval.mitre.org/XMLSchema/oval-definitions-5" class="inventory" id="oval:org.mitre.oval:def:16359" version="193">
->>>>>>> 18525da3
-  <metadata>
-    <title>Microsoft Windows Server 2012 is installed</title>
-    <affected family="windows">
-      <platform>Microsoft Windows Server 2012</platform>
-    </affected>
-    <reference ref_id="cpe:/o:microsoft:windows_server_2012:-" source="CPE" />
-    <description>The operating system installed on the system is Microsoft Windows Server 2012.</description>
-    <oval_repository>
-      <dates>
-        <submitted date="2013-01-10T15:45:10">
-          <contributor organization="SecPod Technologies">SecPod Team</contributor>
-        </submitted>
-        <status_change date="2013-01-10T11:20:38.954-05:00">DRAFT</status_change>
-        <status_change date="2013-01-28T04:01:02.965-05:00">INTERIM</status_change>
-        <status_change date="2013-02-18T04:00:15.408-05:00">ACCEPTED</status_change>
-        <modified comment="EDITED oval:org.mitre.oval:def:16359 - New inventory for MS Windows Storage Server 2012 and MS Windows Server 2012 R2" date="2013-10-17T11:59:00.123-04:00">
-          <contributor organization="ALTX-SOFT">Maria Kedovskaya</contributor>
-        </modified>
-        <status_change date="2013-10-17T12:01:36.139-04:00">INTERIM</status_change>
-        <status_change date="2013-11-04T04:00:38.993-05:00">ACCEPTED</status_change>
-      </dates>
-      <status>ACCEPTED</status>
-      <min_schema_version>5.10</min_schema_version>
-    </oval_repository>
-  </metadata>
-  <criteria>
-    <criterion comment="the installed operating system is part of the Microsoft Windows family" test_ref="oval:org.mitre.oval:tst:99" />
-    <criterion comment="Check if Windows Server 2012 is installed" test_ref="oval:org.mitre.oval:tst:80500" />
-    <criterion comment="Check if Windows Server 2012 R2 is installed" negate="true" test_ref="oval:org.mitre.oval:tst:87015" />
-  </criteria>
-</definition>
+<definition xmlns="http://oval.mitre.org/XMLSchema/oval-definitions-5" class="inventory" id="oval:org.mitre.oval:def:16359" version="193">
+  <metadata>
+    <title>Microsoft Windows Server 2012 is installed</title>
+    <affected family="windows">
+      <platform>Microsoft Windows Server 2012</platform>
+    </affected>
+    <reference ref_id="cpe:/o:microsoft:windows_server_2012:-" source="CPE" />
+    <description>The operating system installed on the system is Microsoft Windows Server 2012.</description>
+    <oval_repository>
+      <dates>
+        <submitted date="2013-01-10T15:45:10">
+          <contributor organization="SecPod Technologies">SecPod Team</contributor>
+        </submitted>
+        <status_change date="2013-01-10T11:20:38.954-05:00">DRAFT</status_change>
+        <status_change date="2013-01-28T04:01:02.965-05:00">INTERIM</status_change>
+        <status_change date="2013-02-18T04:00:15.408-05:00">ACCEPTED</status_change>
+        <modified comment="EDITED oval:org.mitre.oval:def:16359 - New inventory for MS Windows Storage Server 2012 and MS Windows Server 2012 R2" date="2013-10-17T11:59:00.123-04:00">
+          <contributor organization="ALTX-SOFT">Maria Kedovskaya</contributor>
+        </modified>
+        <status_change date="2013-10-17T12:01:36.139-04:00">INTERIM</status_change>
+        <status_change date="2013-11-04T04:00:38.993-05:00">ACCEPTED</status_change>
+      </dates>
+      <status>ACCEPTED</status>
+      <min_schema_version>5.10</min_schema_version>
+    </oval_repository>
+  </metadata>
+  <criteria>
+    <criterion comment="the installed operating system is part of the Microsoft Windows family" test_ref="oval:org.mitre.oval:tst:99" />
+    <criterion comment="Check if Windows Server 2012 is installed" test_ref="oval:org.mitre.oval:tst:80500" />
+    <criterion comment="Check if Windows Server 2012 R2 is installed" negate="true" test_ref="oval:org.mitre.oval:tst:87015" />
+  </criteria>
+</definition>