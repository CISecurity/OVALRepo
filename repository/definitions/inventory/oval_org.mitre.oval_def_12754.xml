--- conflicted
+++ resolved
@@ -1,35 +1,31 @@
-<<<<<<< HEAD
-<definition xmlns="http://oval.mitre.org/XMLSchema/oval-definitions-5" class="inventory" id="oval:org.mitre.oval:def:12754" version="119">
-=======
-<definition xmlns="http://oval.mitre.org/XMLSchema/oval-definitions-5" class="inventory" id="oval:org.mitre.oval:def:12754" version="120">
->>>>>>> 18525da3
-  <metadata>
-    <title>Microsoft Windows Server 2008 R2 is installed</title>
-    <affected family="windows">
-      <platform>Microsoft Windows Server 2008 R2</platform>
-    </affected>
-    <reference ref_id="cpe:/o:microsoft:windows_server_2008:r2" source="CPE" />
-    <description>The operating system installed on the system is Microsoft Windows Server 2008 R2</description>
-    <oval_repository>
-      <dates>
-        <submitted date="2011-09-20T15:00:00">
-          <contributor organization="G2, Inc.">Shane Shaffer</contributor>
-        </submitted>
-        <status_change date="2011-09-20T15:58:41.457-04:00">DRAFT</status_change>
-        <status_change date="2011-10-10T04:00:24.056-04:00">INTERIM</status_change>
-        <status_change date="2011-10-31T04:00:43.288-04:00">ACCEPTED</status_change>
-        <modified comment="EDITED oval:org.mitre.oval:def:12754 - New OVAL inventory definitions for the Windows Server 2008/Windows Server 2008 R2 features." date="2012-12-06T15:44:00.048-05:00">
-          <contributor organization="ALTX-SOFT">Sergey Artykhov</contributor>
-        </modified>
-        <status_change date="2012-12-06T16:19:29.964-05:00">INTERIM</status_change>
-        <status_change date="2012-12-24T04:00:04.132-05:00">ACCEPTED</status_change>
-      </dates>
-      <status>ACCEPTED</status>
-      <min_schema_version>5.10</min_schema_version>
-    </oval_repository>
-  </metadata>
-  <criteria>
-    <criterion comment="the installed operating system is part of the Microsoft Windows family" test_ref="oval:org.mitre.oval:tst:99" />
-    <criterion comment="Windows Server 2008 R2 is installed" test_ref="oval:org.mitre.oval:tst:10317" />
-  </criteria>
-</definition>
+<definition xmlns="http://oval.mitre.org/XMLSchema/oval-definitions-5" class="inventory" id="oval:org.mitre.oval:def:12754" version="120">
+  <metadata>
+    <title>Microsoft Windows Server 2008 R2 is installed</title>
+    <affected family="windows">
+      <platform>Microsoft Windows Server 2008 R2</platform>
+    </affected>
+    <reference ref_id="cpe:/o:microsoft:windows_server_2008:r2" source="CPE" />
+    <description>The operating system installed on the system is Microsoft Windows Server 2008 R2</description>
+    <oval_repository>
+      <dates>
+        <submitted date="2011-09-20T15:00:00">
+          <contributor organization="G2, Inc.">Shane Shaffer</contributor>
+        </submitted>
+        <status_change date="2011-09-20T15:58:41.457-04:00">DRAFT</status_change>
+        <status_change date="2011-10-10T04:00:24.056-04:00">INTERIM</status_change>
+        <status_change date="2011-10-31T04:00:43.288-04:00">ACCEPTED</status_change>
+        <modified comment="EDITED oval:org.mitre.oval:def:12754 - New OVAL inventory definitions for the Windows Server 2008/Windows Server 2008 R2 features." date="2012-12-06T15:44:00.048-05:00">
+          <contributor organization="ALTX-SOFT">Sergey Artykhov</contributor>
+        </modified>
+        <status_change date="2012-12-06T16:19:29.964-05:00">INTERIM</status_change>
+        <status_change date="2012-12-24T04:00:04.132-05:00">ACCEPTED</status_change>
+      </dates>
+      <status>ACCEPTED</status>
+      <min_schema_version>5.10</min_schema_version>
+    </oval_repository>
+  </metadata>
+  <criteria>
+    <criterion comment="the installed operating system is part of the Microsoft Windows family" test_ref="oval:org.mitre.oval:tst:99" />
+    <criterion comment="Windows Server 2008 R2 is installed" test_ref="oval:org.mitre.oval:tst:10317" />
+  </criteria>
+</definition>