<<<<<<< HEAD
<definition xmlns="http://oval.mitre.org/XMLSchema/oval-definitions-5" class="inventory" id="oval:org.mitre.oval:def:16278" version="9">
  <metadata>
    <title>Java SE Development Kit 7 is installed</title>
    <affected family="windows">
      <platform>Microsoft Windows 2000</platform>
      <platform>Microsoft Windows XP</platform>
      <platform>Microsoft Windows Vista</platform>
      <platform>Microsoft Windows 7</platform>
      <platform>Microsoft Windows 8</platform>
      <platform>Microsoft Windows Server 2003</platform>
      <platform>Microsoft Windows Server 2008</platform>
      <platform>Microsoft Windows Server 2008 R2</platform>
      <platform>Microsoft Windows Server 2012</platform>
      <product>Oracle Java SE Development Kit 7</product>
    </affected>
    <reference ref_id="cpe:/a:oracle:jdk:1.7.0" source="CPE" />
    <description>Java SE Development Kit 7 is installed.</description>
    <oval_repository>
      <dates>
        <submitted date="2012-12-27T10:00:00.000-00:00">
          <contributor organization="G2, Inc.">Dragos Prisaca</contributor>
        </submitted>
        <status_change date="2013-01-09T16:18:03.521-05:00">DRAFT</status_change>
        <status_change date="2013-01-28T04:01:01.068-05:00">INTERIM</status_change>
        <status_change date="2013-02-18T04:00:13.199-05:00">ACCEPTED</status_change>
      </dates>
      <status>ACCEPTED</status>
      <min_schema_version>5.10</min_schema_version>
    </oval_repository>
  </metadata>
  <criteria>
    <criterion comment="Java SE Development Kit 7 is installed" test_ref="oval:org.mitre.oval:tst:80724" />
  </criteria>
</definition>
=======
<oval-def:definition xmlns:oval-def="http://oval.mitre.org/XMLSchema/oval-definitions-5" class="inventory" id="oval:org.mitre.oval:def:16278" version="8">
  <oval-def:metadata>
    <oval-def:title>Java SE Development Kit 7 is installed</oval-def:title>
    <oval-def:affected family="windows">
      <oval-def:platform>Microsoft Windows 2000</oval-def:platform>
      <oval-def:platform>Microsoft Windows XP</oval-def:platform>
      <oval-def:platform>Microsoft Windows Vista</oval-def:platform>
      <oval-def:platform>Microsoft Windows 7</oval-def:platform>
      <oval-def:platform>Microsoft Windows 8</oval-def:platform>
      <oval-def:platform>Microsoft Windows Server 2003</oval-def:platform>
      <oval-def:platform>Microsoft Windows Server 2008</oval-def:platform>
      <oval-def:platform>Microsoft Windows Server 2008 R2</oval-def:platform>
      <oval-def:platform>Microsoft Windows Server 2012</oval-def:platform>
      <oval-def:product>Oracle Java SE Development Kit 7</oval-def:product>
    </oval-def:affected>
    <oval-def:reference ref_id="cpe:/a:oracle:jdk:1.7.0" source="CPE" />
    <oval-def:description>Java SE Development Kit 7 is installed.</oval-def:description>
    <oval-def:oval_repository>
      <oval-def:dates>
        <oval-def:submitted date="2012-12-27T10:00:00.000-00:00">
          <oval-def:contributor organization="G2, Inc.">Dragos Prisaca</oval-def:contributor>
        </oval-def:submitted>
        <oval-def:status_change date="2013-01-09T16:18:03.521-05:00">DRAFT</oval-def:status_change>
        <oval-def:status_change date="2013-01-28T04:01:01.068-05:00">INTERIM</oval-def:status_change>
        <oval-def:status_change date="2013-02-18T04:00:13.199-05:00">ACCEPTED</oval-def:status_change>
      </oval-def:dates>
      <oval-def:status>ACCEPTED</oval-def:status>
      <oval-def:min_schema_version>5.10</oval-def:min_schema_version>
    </oval-def:oval_repository>
  </oval-def:metadata>
  <oval-def:criteria>
    <oval-def:criterion comment="Java SE Development Kit 7 is installed" test_ref="oval:org.mitre.oval:tst:80724" />
  </oval-def:criteria>
</oval-def:definition>
>>>>>>> 076261a8
<|MERGE_RESOLUTION|>--- conflicted
+++ resolved
@@ -1,5 +1,4 @@
-<<<<<<< HEAD
-<definition xmlns="http://oval.mitre.org/XMLSchema/oval-definitions-5" class="inventory" id="oval:org.mitre.oval:def:16278" version="9">
+<definition xmlns="http://oval.mitre.org/XMLSchema/oval-definitions-5" class="inventory" id="oval:org.mitre.oval:def:16278" version="10">
   <metadata>
     <title>Java SE Development Kit 7 is installed</title>
     <affected family="windows">
@@ -32,40 +31,4 @@
   <criteria>
     <criterion comment="Java SE Development Kit 7 is installed" test_ref="oval:org.mitre.oval:tst:80724" />
   </criteria>
-</definition>
-=======
-<oval-def:definition xmlns:oval-def="http://oval.mitre.org/XMLSchema/oval-definitions-5" class="inventory" id="oval:org.mitre.oval:def:16278" version="8">
-  <oval-def:metadata>
-    <oval-def:title>Java SE Development Kit 7 is installed</oval-def:title>
-    <oval-def:affected family="windows">
-      <oval-def:platform>Microsoft Windows 2000</oval-def:platform>
-      <oval-def:platform>Microsoft Windows XP</oval-def:platform>
-      <oval-def:platform>Microsoft Windows Vista</oval-def:platform>
-      <oval-def:platform>Microsoft Windows 7</oval-def:platform>
-      <oval-def:platform>Microsoft Windows 8</oval-def:platform>
-      <oval-def:platform>Microsoft Windows Server 2003</oval-def:platform>
-      <oval-def:platform>Microsoft Windows Server 2008</oval-def:platform>
-      <oval-def:platform>Microsoft Windows Server 2008 R2</oval-def:platform>
-      <oval-def:platform>Microsoft Windows Server 2012</oval-def:platform>
-      <oval-def:product>Oracle Java SE Development Kit 7</oval-def:product>
-    </oval-def:affected>
-    <oval-def:reference ref_id="cpe:/a:oracle:jdk:1.7.0" source="CPE" />
-    <oval-def:description>Java SE Development Kit 7 is installed.</oval-def:description>
-    <oval-def:oval_repository>
-      <oval-def:dates>
-        <oval-def:submitted date="2012-12-27T10:00:00.000-00:00">
-          <oval-def:contributor organization="G2, Inc.">Dragos Prisaca</oval-def:contributor>
-        </oval-def:submitted>
-        <oval-def:status_change date="2013-01-09T16:18:03.521-05:00">DRAFT</oval-def:status_change>
-        <oval-def:status_change date="2013-01-28T04:01:01.068-05:00">INTERIM</oval-def:status_change>
-        <oval-def:status_change date="2013-02-18T04:00:13.199-05:00">ACCEPTED</oval-def:status_change>
-      </oval-def:dates>
-      <oval-def:status>ACCEPTED</oval-def:status>
-      <oval-def:min_schema_version>5.10</oval-def:min_schema_version>
-    </oval-def:oval_repository>
-  </oval-def:metadata>
-  <oval-def:criteria>
-    <oval-def:criterion comment="Java SE Development Kit 7 is installed" test_ref="oval:org.mitre.oval:tst:80724" />
-  </oval-def:criteria>
-</oval-def:definition>
->>>>>>> 076261a8
+</definition>