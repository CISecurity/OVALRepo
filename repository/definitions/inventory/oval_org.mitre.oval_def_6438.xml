<<<<<<< HEAD
<oval-def:definition xmlns:oval-def="http://oval.mitre.org/XMLSchema/oval-definitions-5" class="inventory" id="oval:org.mitre.oval:def:6438" version="9">
  <oval-def:metadata>
    <oval-def:title>Microsoft Windows Server 2008 R2 x64 Edition is installed</oval-def:title>
    <oval-def:affected family="windows">
      <oval-def:platform>Microsoft Windows Server 2008 R2</oval-def:platform>
    </oval-def:affected>
    <oval-def:reference ref_id="cpe:/o:microsoft:windows_server_2008:r2::x64" source="CPE" />
    <oval-def:description>The operating system installed on the system is Microsoft Windows Server 2008 R2 x64 Edition</oval-def:description>
    <oval-def:oval_repository>
      <oval-def:dates>
        <oval-def:submitted date="2009-10-13T13:00:00">
          <oval-def:contributor organization="Gideon Technologies, Inc.">Dragos Prisaca</oval-def:contributor>
        </oval-def:submitted>
        <oval-def:status_change date="2009-10-22T17:36:49.340-04:00">DRAFT</oval-def:status_change>
        <oval-def:status_change date="2009-11-09T04:00:59.900-05:00">INTERIM</oval-def:status_change>
        <oval-def:modified comment="Changed registry check for amd64 to be case insensitive equals" date="2009-11-19T18:33:00.593-05:00">
          <oval-def:contributor organization="Hewlett-Packard">Todd Dolinsky</oval-def:contributor>
        </oval-def:modified>
        <oval-def:modified comment="Changed the test for 2008 R2 and windows to be case insensitive" date="2009-12-02T16:05:00.749-04:00">
          <oval-def:contributor organization="National Institute of Standards and Technology">Tim Harrison</oval-def:contributor>
        </oval-def:modified>
        <oval-def:status_change date="2009-12-02T16:05:00.749-04:00">INTERIM</oval-def:status_change>
        <oval-def:modified comment="Added anchors and spaces to regular expression" date="2009-12-04T14:56:00.439-05:00">
          <oval-def:contributor organization="National Institute of Standards and Technology">Tim Harrison</oval-def:contributor>
        </oval-def:modified>
        <oval-def:modified comment="Updating regex to include parenthesis" date="2009-12-08T17:32:00.144-05:00">
          <oval-def:contributor organization="National Institute of Standards and Technology">Tim Harrison</oval-def:contributor>
        </oval-def:modified>
        <oval-def:status_change date="2010-01-04T04:01:47.909-05:00">ACCEPTED</oval-def:status_change>
        <oval-def:modified comment="EDITED oval:org.mitre.oval:def:6438 - Corrected the CPE names for Windows Server 2008" date="2010-12-21T10:57:00.617-05:00">
          <oval-def:contributor organization="The MITRE Corporation">Jonathan Baker</oval-def:contributor>
        </oval-def:modified>
        <oval-def:status_change date="2010-12-21T11:00:19.788-05:00">INTERIM</oval-def:status_change>
        <oval-def:status_change date="2011-02-07T04:00:14.887-05:00">ACCEPTED</oval-def:status_change>
        <oval-def:modified comment="EDITED oval:org.mitre.oval:def:6438 - Modifications vary from minor OVAL title/description changes to suggesting an alternative CPE name to use." date="2011-09-28T11:29:00.976-04:00">
          <oval-def:contributor organization="The MITRE Corporation">David Rothenberg</oval-def:contributor>
        </oval-def:modified>
        <oval-def:status_change date="2011-09-28T11:33:40.706-04:00">INTERIM</oval-def:status_change>
        <oval-def:status_change date="2011-10-17T04:00:23.369-04:00">ACCEPTED</oval-def:status_change>
        <oval-def:status_change date="2012-03-05T14:24:09.822-05:00">INTERIM</oval-def:status_change>
        <oval-def:modified comment="Added Windows Server 2008 R2 platform" date="2012-03-05T14:24:09.822-05:00">
          <oval-def:contributor organization="Symantec Corporation">Dragos Prisaca</oval-def:contributor>
        </oval-def:modified>
        <oval-def:status_change date="2012-03-26T04:03:13.891-04:00">ACCEPTED</oval-def:status_change>
        <oval-def:modified comment="EDITED oval:org.mitre.oval:ste:3180 - new inventory for SQL Server 2008 R2 64-bit" date="2013-07-05T09:33:00.078-04:00">
          <oval-def:contributor organization="ALTX-SOFT">Maria Kedovskaya</oval-def:contributor>
        </oval-def:modified>
        <oval-def:status_change date="2013-07-05T09:37:49.762-04:00">INTERIM</oval-def:status_change>
        <oval-def:status_change date="2013-07-22T04:03:10.657-04:00">ACCEPTED</oval-def:status_change>
      </oval-def:dates>
      <oval-def:status>ACCEPTED</oval-def:status>
      <oval-def:min_schema_version>5.4</oval-def:min_schema_version>
    </oval-def:oval_repository>
  </oval-def:metadata>
  <oval-def:criteria>
    <oval-def:criterion comment="the installed operating system is part of the Microsoft Windows family" test_ref="oval:org.mitre.oval:tst:99" />
    <oval-def:criterion comment="Windows Server 2008 R2 is installed" test_ref="oval:org.mitre.oval:tst:10317" />
    <oval-def:criterion comment="a version of Windows for the x64 architecture is installed" test_ref="oval:org.mitre.oval:tst:3653" />
  </oval-def:criteria>
</oval-def:definition>
=======
<oval-def:definition xmlns:oval-def="http://oval.mitre.org/XMLSchema/oval-definitions-5" class="inventory" id="oval:org.mitre.oval:def:6438" version="9">
  <oval-def:metadata>
    <oval-def:title>Microsoft Windows Server 2008 R2 x64 Edition is installed</oval-def:title>
    <oval-def:affected family="windows">
      <oval-def:platform>Microsoft Windows Server 2008 R2</oval-def:platform>
    </oval-def:affected>
    <oval-def:reference ref_id="cpe:/o:microsoft:windows_server_2008:r2::x64" source="CPE" />
    <oval-def:description>The operating system installed on the system is Microsoft Windows Server 2008 R2 x64 Edition</oval-def:description>
    <oval-def:oval_repository>
      <oval-def:dates>
        <oval-def:submitted date="2009-10-13T13:00:00">
          <oval-def:contributor organization="Gideon Technologies, Inc.">Dragos Prisaca</oval-def:contributor>
        </oval-def:submitted>
        <oval-def:status_change date="2009-10-22T17:36:49.340-04:00">DRAFT</oval-def:status_change>
        <oval-def:status_change date="2009-11-09T04:00:59.900-05:00">INTERIM</oval-def:status_change>
        <oval-def:modified comment="Changed registry check for amd64 to be case insensitive equals" date="2009-11-19T18:33:00.593-05:00">
          <oval-def:contributor organization="Hewlett-Packard">Todd Dolinsky</oval-def:contributor>
        </oval-def:modified>
        <oval-def:modified comment="Changed the test for 2008 R2 and windows to be case insensitive" date="2009-12-02T16:05:00.749-04:00">
          <oval-def:contributor organization="National Institute of Standards and Technology">Tim Harrison</oval-def:contributor>
        </oval-def:modified>
        <oval-def:status_change date="2009-12-02T16:05:00.749-04:00">INTERIM</oval-def:status_change>
        <oval-def:modified comment="Added anchors and spaces to regular expression" date="2009-12-04T14:56:00.439-05:00">
          <oval-def:contributor organization="National Institute of Standards and Technology">Tim Harrison</oval-def:contributor>
        </oval-def:modified>
        <oval-def:modified comment="Updating regex to include parenthesis" date="2009-12-08T17:32:00.144-05:00">
          <oval-def:contributor organization="National Institute of Standards and Technology">Tim Harrison</oval-def:contributor>
        </oval-def:modified>
        <oval-def:status_change date="2010-01-04T04:01:47.909-05:00">ACCEPTED</oval-def:status_change>
        <oval-def:modified comment="EDITED oval:org.mitre.oval:def:6438 - Corrected the CPE names for Windows Server 2008" date="2010-12-21T10:57:00.617-05:00">
          <oval-def:contributor organization="The MITRE Corporation">Jonathan Baker</oval-def:contributor>
        </oval-def:modified>
        <oval-def:status_change date="2010-12-21T11:00:19.788-05:00">INTERIM</oval-def:status_change>
        <oval-def:status_change date="2011-02-07T04:00:14.887-05:00">ACCEPTED</oval-def:status_change>
        <oval-def:modified comment="EDITED oval:org.mitre.oval:def:6438 - Modifications vary from minor OVAL title/description changes to suggesting an alternative CPE name to use." date="2011-09-28T11:29:00.976-04:00">
          <oval-def:contributor organization="The MITRE Corporation">David Rothenberg</oval-def:contributor>
        </oval-def:modified>
        <oval-def:status_change date="2011-09-28T11:33:40.706-04:00">INTERIM</oval-def:status_change>
        <oval-def:status_change date="2011-10-17T04:00:23.369-04:00">ACCEPTED</oval-def:status_change>
        <oval-def:status_change date="2012-03-05T14:24:09.822-05:00">INTERIM</oval-def:status_change>
        <oval-def:modified comment="Added Windows Server 2008 R2 platform" date="2012-03-05T14:24:09.822-05:00">
          <oval-def:contributor organization="Symantec Corporation">Dragos Prisaca</oval-def:contributor>
        </oval-def:modified>
        <oval-def:status_change date="2012-03-26T04:03:13.891-04:00">ACCEPTED</oval-def:status_change>
        <oval-def:modified comment="EDITED oval:org.mitre.oval:ste:3180 - new inventory for SQL Server 2008 R2 64-bit" date="2013-07-05T09:33:00.078-04:00">
          <oval-def:contributor organization="ALTX-SOFT">Maria Kedovskaya</oval-def:contributor>
        </oval-def:modified>
        <oval-def:status_change date="2013-07-05T09:37:49.762-04:00">INTERIM</oval-def:status_change>
        <oval-def:status_change date="2013-07-22T04:03:10.657-04:00">ACCEPTED</oval-def:status_change>
      </oval-def:dates>
      <oval-def:status>ACCEPTED</oval-def:status>
    </oval-def:oval_repository>
  </oval-def:metadata>
  <oval-def:criteria>
    <oval-def:criterion comment="the installed operating system is part of the Microsoft Windows family" test_ref="oval:org.mitre.oval:tst:99" />
    <oval-def:criterion comment="Windows Server 2008 R2 is installed" test_ref="oval:org.mitre.oval:tst:10317" />
    <oval-def:criterion comment="a version of Windows for the x64 architecture is installed" test_ref="oval:org.mitre.oval:tst:3653" />
  </oval-def:criteria>
</oval-def:definition>
>>>>>>> 06dbe9a3
<|MERGE_RESOLUTION|>--- conflicted
+++ resolved
@@ -1,122 +1,60 @@
-<<<<<<< HEAD
-<oval-def:definition xmlns:oval-def="http://oval.mitre.org/XMLSchema/oval-definitions-5" class="inventory" id="oval:org.mitre.oval:def:6438" version="9">
-  <oval-def:metadata>
-    <oval-def:title>Microsoft Windows Server 2008 R2 x64 Edition is installed</oval-def:title>
-    <oval-def:affected family="windows">
-      <oval-def:platform>Microsoft Windows Server 2008 R2</oval-def:platform>
-    </oval-def:affected>
-    <oval-def:reference ref_id="cpe:/o:microsoft:windows_server_2008:r2::x64" source="CPE" />
-    <oval-def:description>The operating system installed on the system is Microsoft Windows Server 2008 R2 x64 Edition</oval-def:description>
-    <oval-def:oval_repository>
-      <oval-def:dates>
-        <oval-def:submitted date="2009-10-13T13:00:00">
-          <oval-def:contributor organization="Gideon Technologies, Inc.">Dragos Prisaca</oval-def:contributor>
-        </oval-def:submitted>
-        <oval-def:status_change date="2009-10-22T17:36:49.340-04:00">DRAFT</oval-def:status_change>
-        <oval-def:status_change date="2009-11-09T04:00:59.900-05:00">INTERIM</oval-def:status_change>
-        <oval-def:modified comment="Changed registry check for amd64 to be case insensitive equals" date="2009-11-19T18:33:00.593-05:00">
-          <oval-def:contributor organization="Hewlett-Packard">Todd Dolinsky</oval-def:contributor>
-        </oval-def:modified>
-        <oval-def:modified comment="Changed the test for 2008 R2 and windows to be case insensitive" date="2009-12-02T16:05:00.749-04:00">
-          <oval-def:contributor organization="National Institute of Standards and Technology">Tim Harrison</oval-def:contributor>
-        </oval-def:modified>
-        <oval-def:status_change date="2009-12-02T16:05:00.749-04:00">INTERIM</oval-def:status_change>
-        <oval-def:modified comment="Added anchors and spaces to regular expression" date="2009-12-04T14:56:00.439-05:00">
-          <oval-def:contributor organization="National Institute of Standards and Technology">Tim Harrison</oval-def:contributor>
-        </oval-def:modified>
-        <oval-def:modified comment="Updating regex to include parenthesis" date="2009-12-08T17:32:00.144-05:00">
-          <oval-def:contributor organization="National Institute of Standards and Technology">Tim Harrison</oval-def:contributor>
-        </oval-def:modified>
-        <oval-def:status_change date="2010-01-04T04:01:47.909-05:00">ACCEPTED</oval-def:status_change>
-        <oval-def:modified comment="EDITED oval:org.mitre.oval:def:6438 - Corrected the CPE names for Windows Server 2008" date="2010-12-21T10:57:00.617-05:00">
-          <oval-def:contributor organization="The MITRE Corporation">Jonathan Baker</oval-def:contributor>
-        </oval-def:modified>
-        <oval-def:status_change date="2010-12-21T11:00:19.788-05:00">INTERIM</oval-def:status_change>
-        <oval-def:status_change date="2011-02-07T04:00:14.887-05:00">ACCEPTED</oval-def:status_change>
-        <oval-def:modified comment="EDITED oval:org.mitre.oval:def:6438 - Modifications vary from minor OVAL title/description changes to suggesting an alternative CPE name to use." date="2011-09-28T11:29:00.976-04:00">
-          <oval-def:contributor organization="The MITRE Corporation">David Rothenberg</oval-def:contributor>
-        </oval-def:modified>
-        <oval-def:status_change date="2011-09-28T11:33:40.706-04:00">INTERIM</oval-def:status_change>
-        <oval-def:status_change date="2011-10-17T04:00:23.369-04:00">ACCEPTED</oval-def:status_change>
-        <oval-def:status_change date="2012-03-05T14:24:09.822-05:00">INTERIM</oval-def:status_change>
-        <oval-def:modified comment="Added Windows Server 2008 R2 platform" date="2012-03-05T14:24:09.822-05:00">
-          <oval-def:contributor organization="Symantec Corporation">Dragos Prisaca</oval-def:contributor>
-        </oval-def:modified>
-        <oval-def:status_change date="2012-03-26T04:03:13.891-04:00">ACCEPTED</oval-def:status_change>
-        <oval-def:modified comment="EDITED oval:org.mitre.oval:ste:3180 - new inventory for SQL Server 2008 R2 64-bit" date="2013-07-05T09:33:00.078-04:00">
-          <oval-def:contributor organization="ALTX-SOFT">Maria Kedovskaya</oval-def:contributor>
-        </oval-def:modified>
-        <oval-def:status_change date="2013-07-05T09:37:49.762-04:00">INTERIM</oval-def:status_change>
-        <oval-def:status_change date="2013-07-22T04:03:10.657-04:00">ACCEPTED</oval-def:status_change>
-      </oval-def:dates>
-      <oval-def:status>ACCEPTED</oval-def:status>
-      <oval-def:min_schema_version>5.4</oval-def:min_schema_version>
-    </oval-def:oval_repository>
-  </oval-def:metadata>
-  <oval-def:criteria>
-    <oval-def:criterion comment="the installed operating system is part of the Microsoft Windows family" test_ref="oval:org.mitre.oval:tst:99" />
-    <oval-def:criterion comment="Windows Server 2008 R2 is installed" test_ref="oval:org.mitre.oval:tst:10317" />
-    <oval-def:criterion comment="a version of Windows for the x64 architecture is installed" test_ref="oval:org.mitre.oval:tst:3653" />
-  </oval-def:criteria>
-</oval-def:definition>
-=======
-<oval-def:definition xmlns:oval-def="http://oval.mitre.org/XMLSchema/oval-definitions-5" class="inventory" id="oval:org.mitre.oval:def:6438" version="9">
-  <oval-def:metadata>
-    <oval-def:title>Microsoft Windows Server 2008 R2 x64 Edition is installed</oval-def:title>
-    <oval-def:affected family="windows">
-      <oval-def:platform>Microsoft Windows Server 2008 R2</oval-def:platform>
-    </oval-def:affected>
-    <oval-def:reference ref_id="cpe:/o:microsoft:windows_server_2008:r2::x64" source="CPE" />
-    <oval-def:description>The operating system installed on the system is Microsoft Windows Server 2008 R2 x64 Edition</oval-def:description>
-    <oval-def:oval_repository>
-      <oval-def:dates>
-        <oval-def:submitted date="2009-10-13T13:00:00">
-          <oval-def:contributor organization="Gideon Technologies, Inc.">Dragos Prisaca</oval-def:contributor>
-        </oval-def:submitted>
-        <oval-def:status_change date="2009-10-22T17:36:49.340-04:00">DRAFT</oval-def:status_change>
-        <oval-def:status_change date="2009-11-09T04:00:59.900-05:00">INTERIM</oval-def:status_change>
-        <oval-def:modified comment="Changed registry check for amd64 to be case insensitive equals" date="2009-11-19T18:33:00.593-05:00">
-          <oval-def:contributor organization="Hewlett-Packard">Todd Dolinsky</oval-def:contributor>
-        </oval-def:modified>
-        <oval-def:modified comment="Changed the test for 2008 R2 and windows to be case insensitive" date="2009-12-02T16:05:00.749-04:00">
-          <oval-def:contributor organization="National Institute of Standards and Technology">Tim Harrison</oval-def:contributor>
-        </oval-def:modified>
-        <oval-def:status_change date="2009-12-02T16:05:00.749-04:00">INTERIM</oval-def:status_change>
-        <oval-def:modified comment="Added anchors and spaces to regular expression" date="2009-12-04T14:56:00.439-05:00">
-          <oval-def:contributor organization="National Institute of Standards and Technology">Tim Harrison</oval-def:contributor>
-        </oval-def:modified>
-        <oval-def:modified comment="Updating regex to include parenthesis" date="2009-12-08T17:32:00.144-05:00">
-          <oval-def:contributor organization="National Institute of Standards and Technology">Tim Harrison</oval-def:contributor>
-        </oval-def:modified>
-        <oval-def:status_change date="2010-01-04T04:01:47.909-05:00">ACCEPTED</oval-def:status_change>
-        <oval-def:modified comment="EDITED oval:org.mitre.oval:def:6438 - Corrected the CPE names for Windows Server 2008" date="2010-12-21T10:57:00.617-05:00">
-          <oval-def:contributor organization="The MITRE Corporation">Jonathan Baker</oval-def:contributor>
-        </oval-def:modified>
-        <oval-def:status_change date="2010-12-21T11:00:19.788-05:00">INTERIM</oval-def:status_change>
-        <oval-def:status_change date="2011-02-07T04:00:14.887-05:00">ACCEPTED</oval-def:status_change>
-        <oval-def:modified comment="EDITED oval:org.mitre.oval:def:6438 - Modifications vary from minor OVAL title/description changes to suggesting an alternative CPE name to use." date="2011-09-28T11:29:00.976-04:00">
-          <oval-def:contributor organization="The MITRE Corporation">David Rothenberg</oval-def:contributor>
-        </oval-def:modified>
-        <oval-def:status_change date="2011-09-28T11:33:40.706-04:00">INTERIM</oval-def:status_change>
-        <oval-def:status_change date="2011-10-17T04:00:23.369-04:00">ACCEPTED</oval-def:status_change>
-        <oval-def:status_change date="2012-03-05T14:24:09.822-05:00">INTERIM</oval-def:status_change>
-        <oval-def:modified comment="Added Windows Server 2008 R2 platform" date="2012-03-05T14:24:09.822-05:00">
-          <oval-def:contributor organization="Symantec Corporation">Dragos Prisaca</oval-def:contributor>
-        </oval-def:modified>
-        <oval-def:status_change date="2012-03-26T04:03:13.891-04:00">ACCEPTED</oval-def:status_change>
-        <oval-def:modified comment="EDITED oval:org.mitre.oval:ste:3180 - new inventory for SQL Server 2008 R2 64-bit" date="2013-07-05T09:33:00.078-04:00">
-          <oval-def:contributor organization="ALTX-SOFT">Maria Kedovskaya</oval-def:contributor>
-        </oval-def:modified>
-        <oval-def:status_change date="2013-07-05T09:37:49.762-04:00">INTERIM</oval-def:status_change>
-        <oval-def:status_change date="2013-07-22T04:03:10.657-04:00">ACCEPTED</oval-def:status_change>
-      </oval-def:dates>
-      <oval-def:status>ACCEPTED</oval-def:status>
-    </oval-def:oval_repository>
-  </oval-def:metadata>
-  <oval-def:criteria>
-    <oval-def:criterion comment="the installed operating system is part of the Microsoft Windows family" test_ref="oval:org.mitre.oval:tst:99" />
-    <oval-def:criterion comment="Windows Server 2008 R2 is installed" test_ref="oval:org.mitre.oval:tst:10317" />
-    <oval-def:criterion comment="a version of Windows for the x64 architecture is installed" test_ref="oval:org.mitre.oval:tst:3653" />
-  </oval-def:criteria>
-</oval-def:definition>
->>>>>>> 06dbe9a3
+<definition xmlns="http://oval.mitre.org/XMLSchema/oval-definitions-5" class="inventory" id="oval:org.mitre.oval:def:6438" version="10">
+  <metadata>
+    <title>Microsoft Windows Server 2008 R2 x64 Edition is installed</title>
+    <affected family="windows">
+      <platform>Microsoft Windows Server 2008 R2</platform>
+    </affected>
+    <reference ref_id="cpe:/o:microsoft:windows_server_2008:r2::x64" source="CPE" />
+    <description>The operating system installed on the system is Microsoft Windows Server 2008 R2 x64 Edition</description>
+    <oval_repository>
+      <dates>
+        <submitted date="2009-10-13T13:00:00">
+          <contributor organization="Gideon Technologies, Inc.">Dragos Prisaca</contributor>
+        </submitted>
+        <status_change date="2009-10-22T17:36:49.340-04:00">DRAFT</status_change>
+        <status_change date="2009-11-09T04:00:59.900-05:00">INTERIM</status_change>
+        <modified comment="Changed registry check for amd64 to be case insensitive equals" date="2009-11-19T18:33:00.593-05:00">
+          <contributor organization="Hewlett-Packard">Todd Dolinsky</contributor>
+        </modified>
+        <modified comment="Changed the test for 2008 R2 and windows to be case insensitive" date="2009-12-02T16:05:00.749-04:00">
+          <contributor organization="National Institute of Standards and Technology">Tim Harrison</contributor>
+        </modified>
+        <status_change date="2009-12-02T16:05:00.749-04:00">INTERIM</status_change>
+        <modified comment="Added anchors and spaces to regular expression" date="2009-12-04T14:56:00.439-05:00">
+          <contributor organization="National Institute of Standards and Technology">Tim Harrison</contributor>
+        </modified>
+        <modified comment="Updating regex to include parenthesis" date="2009-12-08T17:32:00.144-05:00">
+          <contributor organization="National Institute of Standards and Technology">Tim Harrison</contributor>
+        </modified>
+        <status_change date="2010-01-04T04:01:47.909-05:00">ACCEPTED</status_change>
+        <modified comment="EDITED oval:org.mitre.oval:def:6438 - Corrected the CPE names for Windows Server 2008" date="2010-12-21T10:57:00.617-05:00">
+          <contributor organization="The MITRE Corporation">Jonathan Baker</contributor>
+        </modified>
+        <status_change date="2010-12-21T11:00:19.788-05:00">INTERIM</status_change>
+        <status_change date="2011-02-07T04:00:14.887-05:00">ACCEPTED</status_change>
+        <modified comment="EDITED oval:org.mitre.oval:def:6438 - Modifications vary from minor OVAL title/description changes to suggesting an alternative CPE name to use." date="2011-09-28T11:29:00.976-04:00">
+          <contributor organization="The MITRE Corporation">David Rothenberg</contributor>
+        </modified>
+        <status_change date="2011-09-28T11:33:40.706-04:00">INTERIM</status_change>
+        <status_change date="2011-10-17T04:00:23.369-04:00">ACCEPTED</status_change>
+        <status_change date="2012-03-05T14:24:09.822-05:00">INTERIM</status_change>
+        <modified comment="Added Windows Server 2008 R2 platform" date="2012-03-05T14:24:09.822-05:00">
+          <contributor organization="Symantec Corporation">Dragos Prisaca</contributor>
+        </modified>
+        <status_change date="2012-03-26T04:03:13.891-04:00">ACCEPTED</status_change>
+        <modified comment="EDITED oval:org.mitre.oval:ste:3180 - new inventory for SQL Server 2008 R2 64-bit" date="2013-07-05T09:33:00.078-04:00">
+          <contributor organization="ALTX-SOFT">Maria Kedovskaya</contributor>
+        </modified>
+        <status_change date="2013-07-05T09:37:49.762-04:00">INTERIM</status_change>
+        <status_change date="2013-07-22T04:03:10.657-04:00">ACCEPTED</status_change>
+      </dates>
+      <status>ACCEPTED</status>
+      <min_schema_version>5.10</min_schema_version>
+    </oval_repository>
+  </metadata>
+  <criteria>
+    <criterion comment="the installed operating system is part of the Microsoft Windows family" test_ref="oval:org.mitre.oval:tst:99" />
+    <criterion comment="Windows Server 2008 R2 is installed" test_ref="oval:org.mitre.oval:tst:10317" />
+    <criterion comment="a version of Windows for the x64 architecture is installed" test_ref="oval:org.mitre.oval:tst:3653" />
+  </criteria>
+</definition>