--- conflicted
+++ resolved
@@ -1,15 +1,19 @@
-<<<<<<< HEAD
-<definition xmlns="http://oval.mitre.org/XMLSchema/oval-definitions-5" class="inventory" id="oval:org.mitre.oval:def:7345" version="21">
+<definition xmlns="http://oval.mitre.org/XMLSchema/oval-definitions-5" class="inventory" id="oval:org.mitre.oval:def:7345" version="22">
   <metadata>
     <title>Microsoft InfoPath 2007 is installed</title>
     <affected family="windows">
-      <platform>Microsoft Windows 2000</platform>
       <platform>Microsoft Windows XP</platform>
       <platform>Microsoft Windows Vista</platform>
       <platform>Microsoft Windows 7</platform>
+      <platform>Microsoft Windows 8</platform>
+      <platform>Microsoft Windows 8.1</platform>
+      <platform>Microsoft Windows 10</platform>
       <platform>Microsoft Windows Server 2003</platform>
       <platform>Microsoft Windows Server 2008</platform>
       <platform>Microsoft Windows Server 2008 R2</platform>
+      <platform>Microsoft Windows Server 2012</platform>
+      <platform>Microsoft Windows Server 2012 R2</platform>
+      <platform>Microsoft Windows Server 2016</platform>
       <product>Microsoft InfoPath 2007</product>
     </affected>
     <reference ref_id="cpe:/a:microsoft:infopath:2007" source="CPE" />
@@ -53,66 +57,4 @@
     <criterion comment="the version of infopath.exe is greater than or equal 12.0.0.0" test_ref="oval:org.mitre.oval:tst:27656" />
     <criterion comment="the version of infopath.exe is less than 13.0.0.0" test_ref="oval:org.mitre.oval:tst:27632" />
   </criteria>
-</definition>
-=======
-<oval-def:definition xmlns:oval-def="http://oval.mitre.org/XMLSchema/oval-definitions-5" class="inventory" id="oval:org.mitre.oval:def:7345" version="19">
-  <oval-def:metadata>
-    <oval-def:title>Microsoft InfoPath 2007 is installed</oval-def:title>
-    <oval-def:affected family="windows">
-      <oval-def:platform>Microsoft Windows XP</oval-def:platform>
-      <oval-def:platform>Microsoft Windows Vista</oval-def:platform>
-      <oval-def:platform>Microsoft Windows 7</oval-def:platform>
-      <oval-def:platform>Microsoft Windows 8</oval-def:platform>
-      <oval-def:platform>Microsoft Windows 8.1</oval-def:platform>
-      <oval-def:platform>Microsoft Windows 10</oval-def:platform>
-      <oval-def:platform>Microsoft Windows Server 2003</oval-def:platform>
-      <oval-def:platform>Microsoft Windows Server 2008</oval-def:platform>
-      <oval-def:platform>Microsoft Windows Server 2008 R2</oval-def:platform>
-      <oval-def:platform>Microsoft Windows Server 2012</oval-def:platform>
-      <oval-def:platform>Microsoft Windows Server 2012 R2</oval-def:platform>
-      <oval-def:platform>Microsoft Windows Server 2016</oval-def:platform>
-      <oval-def:product>Microsoft InfoPath 2007</oval-def:product>
-    </oval-def:affected>
-    <oval-def:reference ref_id="cpe:/a:microsoft:infopath:2007" source="CPE" />
-    <oval-def:description>The application Microsoft InfoPath 2007 is installed.</oval-def:description>
-    <oval-def:oval_repository>
-      <oval-def:dates>
-        <oval-def:submitted date="2010-06-08T13:00:00">
-          <oval-def:contributor organization="Symantec Corporation">Dragos Prisaca</oval-def:contributor>
-        </oval-def:submitted>
-        <oval-def:status_change date="2010-06-14T11:32:15.567-04:00">DRAFT</oval-def:status_change>
-        <oval-def:status_change date="2010-06-29T11:49:47.563-04:00">INTERIM</oval-def:status_change>
-        <oval-def:status_change date="2010-07-19T04:00:43.541-04:00">ACCEPTED</oval-def:status_change>
-        <oval-def:status_change date="2012-03-05T14:24:07.056-05:00">INTERIM</oval-def:status_change>
-        <oval-def:modified comment="Added Windows Server 2008 R2 platform" date="2012-03-05T14:24:07.056-05:00">
-          <oval-def:contributor organization="Symantec Corporation">Dragos Prisaca</oval-def:contributor>
-        </oval-def:modified>
-        <oval-def:status_change date="2012-03-26T04:03:56.266-04:00">ACCEPTED</oval-def:status_change>
-        <oval-def:modified comment="EDITED oval:org.mitre.oval:obj:11854 - Updating pre-Microsoft Office 2010 content to use windows_view behaviors." date="2012-05-10T14:55:00.075-04:00">
-          <oval-def:contributor organization="G2, Inc.">Shane Shaffer</oval-def:contributor>
-        </oval-def:modified>
-        <oval-def:status_change date="2012-05-10T14:57:09.092-04:00">INTERIM</oval-def:status_change>
-        <oval-def:status_change date="2012-05-28T04:02:27.834-04:00">ACCEPTED</oval-def:status_change>
-        <oval-def:modified comment="EDITED oval:org.mitre.oval:var:157 - New defs for Office 2010 SP2 and multiple platform updates" date="2013-08-14T09:59:00.133-04:00">
-          <oval-def:contributor organization="G2, Inc.">Dragos Prisaca</oval-def:contributor>
-        </oval-def:modified>
-        <oval-def:status_change date="2013-08-14T10:04:55.918-04:00">INTERIM</oval-def:status_change>
-        <oval-def:status_change date="2013-09-02T04:05:52.264-04:00">ACCEPTED</oval-def:status_change>
-        <oval-def:modified comment="EDITED oval:org.mitre.oval:def:7345 - Added check-existing tests to fix errors when InfoPath not installed" date="2013-09-04T14:36:00.916-04:00">
-          <oval-def:contributor organization="ALTX-SOFT">Maria Kedovskaya</oval-def:contributor>
-        </oval-def:modified>
-        <oval-def:status_change date="2013-09-04T14:41:26.520-04:00">INTERIM</oval-def:status_change>
-        <oval-def:status_change date="2013-09-23T04:05:39.224-04:00">ACCEPTED</oval-def:status_change>
-      </oval-def:dates>
-      <oval-def:status>ACCEPTED</oval-def:status>
-      <oval-def:min_schema_version>5.10</oval-def:min_schema_version>
-    </oval-def:oval_repository>
-  </oval-def:metadata>
-  <oval-def:criteria operator="AND">
-    <oval-def:criterion comment="InfoPath 2007 is installed" test_ref="oval:org.mitre.oval:tst:27619" />
-    <oval-def:criterion comment="Check if HKLM\SOFTWARE\Microsoft\Windows\CurrentVersion\App Paths\infopath.exe!Path exists" test_ref="oval:org.mitre.oval:tst:86471" />
-    <oval-def:criterion comment="the version of infopath.exe is greater than or equal 12.0.0.0" test_ref="oval:org.mitre.oval:tst:27656" />
-    <oval-def:criterion comment="the version of infopath.exe is less than 13.0.0.0" test_ref="oval:org.mitre.oval:tst:27632" />
-  </oval-def:criteria>
-</oval-def:definition>
->>>>>>> 32870fe0
+</definition>