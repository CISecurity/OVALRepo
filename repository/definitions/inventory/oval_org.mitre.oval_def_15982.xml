--- conflicted
+++ resolved
@@ -1,103 +1,51 @@
-<<<<<<< HEAD
-<definition xmlns="http://oval.mitre.org/XMLSchema/oval-definitions-5" class="inventory" id="oval:org.mitre.oval:def:15982" version="12">
-  <metadata>
-    <title>Microsoft OneNote 2010 is installed</title>
-    <affected family="windows">
-      <platform>Microsoft Windows XP</platform>
-      <platform>Microsoft Windows Server 2003</platform>
-      <platform>Microsoft Windows Server 2008 R2</platform>
-      <platform>Microsoft Windows Server 2008</platform>
-      <platform>Microsoft Windows Server 2012</platform>
-      <platform>Microsoft Windows 8</platform>
-      <platform>Microsoft Windows Vista</platform>
-      <platform>Microsoft Windows 7</platform>
-      <product>Microsoft OneNote 2010</product>
-    </affected>
-    <reference ref_id="cpe:/a:microsoft:onenote:2010" source="CPE" />
-    <description>Microsoft OneNote 2010 is installed.</description>
-    <oval_repository>
-      <dates>
-        <submitted date="2012-12-03T10:26:26.748+04:00">
-          <contributor organization="ALTX-SOFT">Sergey Artykhov</contributor>
-        </submitted>
-        <status_change date="2012-12-06T15:40:16.382-05:00">DRAFT</status_change>
-        <modified comment="EDITED oval:org.mitre.oval:obj:23928 - New Inventory Definitions for Microsoft Office 2007 suites and programs." date="2012-12-12T18:08:00.706-05:00">
-          <contributor organization="ALTX-SOFT">Sergey Artykhov</contributor>
-        </modified>
-        <status_change date="2012-12-31T04:01:47.192-05:00">INTERIM</status_change>
-        <status_change date="2013-01-21T04:00:22.851-05:00">ACCEPTED</status_change>
-        <modified comment="EDITED oval:org.mitre.oval:def:15982 - Microsoft Bulletins: MS13-024 and MS13-025 (March 2013)" date="2013-03-18T14:50:00.119-04:00">
-          <contributor organization="SecPod Technologies">Bhavya K</contributor>
-        </modified>
-        <status_change date="2013-03-18T14:53:11.298-04:00">INTERIM</status_change>
-        <status_change date="2013-04-08T04:00:15.266-04:00">ACCEPTED</status_change>
-        <modified comment="EDITED oval:org.mitre.oval:def:15982 - corrected inventory for Microsoft One Note 2010" date="2013-06-11T12:15:00.677-04:00">
-          <contributor organization="ALTX-SOFT">Maria Kedovskaya</contributor>
-        </modified>
-        <status_change date="2013-06-11T12:17:11.990-04:00">INTERIM</status_change>
-        <status_change date="2013-07-01T04:00:21.011-04:00">ACCEPTED</status_change>
-      </dates>
-      <status>ACCEPTED</status>
-      <min_schema_version>5.10</min_schema_version>
-    </oval_repository>
-  </metadata>
-  <criteria>
-    <extend_definition comment="Microsoft Office 2010 is installed" definition_ref="oval:org.mitre.oval:def:12061" />
-    <criterion comment="Check if Microsoft OneNote 2010 is installed" test_ref="oval:org.mitre.oval:tst:81136" />
-  </criteria>
-</definition>
-
-=======
-<oval-def:definition xmlns:oval-def="http://oval.mitre.org/XMLSchema/oval-definitions-5" class="inventory" id="oval:org.mitre.oval:def:15982" version="10">
-  <oval-def:metadata>
-    <oval-def:title>Microsoft OneNote 2010 is installed</oval-def:title>
-    <oval-def:affected family="windows">
-      <oval-def:platform>Microsoft Windows XP</oval-def:platform>
-      <oval-def:platform>Microsoft Windows Vista</oval-def:platform>
-      <oval-def:platform>Microsoft Windows 7</oval-def:platform>
-      <oval-def:platform>Microsoft Windows 8</oval-def:platform>
-      <oval-def:platform>Microsoft Windows 8.1</oval-def:platform>
-      <oval-def:platform>Microsoft Windows 10</oval-def:platform>
-      <oval-def:platform>Microsoft Windows Server 2003</oval-def:platform>
-      <oval-def:platform>Microsoft Windows Server 2008</oval-def:platform>
-      <oval-def:platform>Microsoft Windows Server 2008 R2</oval-def:platform>
-      <oval-def:platform>Microsoft Windows Server 2012</oval-def:platform>
-      <oval-def:platform>Microsoft Windows Server 2012 R2</oval-def:platform>
-      <oval-def:platform>Microsoft Windows Server 2016</oval-def:platform>
-      <oval-def:product>Microsoft OneNote 2010</oval-def:product>
-    </oval-def:affected>
-    <oval-def:reference ref_id="cpe:/a:microsoft:onenote:2010" source="CPE" />
-    <oval-def:description>Microsoft OneNote 2010 is installed.</oval-def:description>
-    <oval-def:oval_repository>
-      <oval-def:dates>
-        <oval-def:submitted date="2012-12-03T10:26:26.748+04:00">
-          <oval-def:contributor organization="ALTX-SOFT">Sergey Artykhov</oval-def:contributor>
-        </oval-def:submitted>
-        <oval-def:status_change date="2012-12-06T15:40:16.382-05:00">DRAFT</oval-def:status_change>
-        <oval-def:modified comment="EDITED oval:org.mitre.oval:obj:23928 - New Inventory Definitions for Microsoft Office 2007 suites and programs." date="2012-12-12T18:08:00.706-05:00">
-          <oval-def:contributor organization="ALTX-SOFT">Sergey Artykhov</oval-def:contributor>
-        </oval-def:modified>
-        <oval-def:status_change date="2012-12-31T04:01:47.192-05:00">INTERIM</oval-def:status_change>
-        <oval-def:status_change date="2013-01-21T04:00:22.851-05:00">ACCEPTED</oval-def:status_change>
-        <oval-def:modified comment="EDITED oval:org.mitre.oval:def:15982 - Microsoft Bulletins: MS13-024 and MS13-025 (March 2013)" date="2013-03-18T14:50:00.119-04:00">
-          <oval-def:contributor organization="SecPod Technologies">Bhavya K</oval-def:contributor>
-        </oval-def:modified>
-        <oval-def:status_change date="2013-03-18T14:53:11.298-04:00">INTERIM</oval-def:status_change>
-        <oval-def:status_change date="2013-04-08T04:00:15.266-04:00">ACCEPTED</oval-def:status_change>
-        <oval-def:modified comment="EDITED oval:org.mitre.oval:def:15982 - corrected inventory for Microsoft One Note 2010" date="2013-06-11T12:15:00.677-04:00">
-          <oval-def:contributor organization="ALTX-SOFT">Maria Kedovskaya</oval-def:contributor>
-        </oval-def:modified>
-        <oval-def:status_change date="2013-06-11T12:17:11.990-04:00">INTERIM</oval-def:status_change>
-        <oval-def:status_change date="2013-07-01T04:00:21.011-04:00">ACCEPTED</oval-def:status_change>
-      </oval-def:dates>
-      <oval-def:status>ACCEPTED</oval-def:status>
-      <oval-def:min_schema_version>5.10</oval-def:min_schema_version>
-    </oval-def:oval_repository>
-  </oval-def:metadata>
-  <oval-def:criteria>
-    <oval-def:extend_definition comment="Microsoft Office 2010 is installed" definition_ref="oval:org.mitre.oval:def:12061" />
-    <oval-def:criterion comment="Check if Microsoft OneNote 2010 is installed" test_ref="oval:org.mitre.oval:tst:81136" />
-  </oval-def:criteria>
-</oval-def:definition>
-
->>>>>>> 32870fe0
+<definition xmlns="http://oval.mitre.org/XMLSchema/oval-definitions-5" class="inventory" id="oval:org.mitre.oval:def:15982" version="13">
+  <metadata>
+    <title>Microsoft OneNote 2010 is installed</title>
+    <affected family="windows">
+      <platform>Microsoft Windows XP</platform>
+      <platform>Microsoft Windows Vista</platform>
+      <platform>Microsoft Windows 7</platform>
+      <platform>Microsoft Windows 8</platform>
+      <platform>Microsoft Windows 8.1</platform>
+      <platform>Microsoft Windows 10</platform>
+      <platform>Microsoft Windows Server 2003</platform>
+      <platform>Microsoft Windows Server 2008</platform>
+      <platform>Microsoft Windows Server 2008 R2</platform>
+      <platform>Microsoft Windows Server 2012</platform>
+      <platform>Microsoft Windows Server 2012 R2</platform>
+      <platform>Microsoft Windows Server 2016</platform>
+      <product>Microsoft OneNote 2010</product>
+    </affected>
+    <reference ref_id="cpe:/a:microsoft:onenote:2010" source="CPE" />
+    <description>Microsoft OneNote 2010 is installed.</description>
+    <oval_repository>
+      <dates>
+        <submitted date="2012-12-03T10:26:26.748+04:00">
+          <contributor organization="ALTX-SOFT">Sergey Artykhov</contributor>
+        </submitted>
+        <status_change date="2012-12-06T15:40:16.382-05:00">DRAFT</status_change>
+        <modified comment="EDITED oval:org.mitre.oval:obj:23928 - New Inventory Definitions for Microsoft Office 2007 suites and programs." date="2012-12-12T18:08:00.706-05:00">
+          <contributor organization="ALTX-SOFT">Sergey Artykhov</contributor>
+        </modified>
+        <status_change date="2012-12-31T04:01:47.192-05:00">INTERIM</status_change>
+        <status_change date="2013-01-21T04:00:22.851-05:00">ACCEPTED</status_change>
+        <modified comment="EDITED oval:org.mitre.oval:def:15982 - Microsoft Bulletins: MS13-024 and MS13-025 (March 2013)" date="2013-03-18T14:50:00.119-04:00">
+          <contributor organization="SecPod Technologies">Bhavya K</contributor>
+        </modified>
+        <status_change date="2013-03-18T14:53:11.298-04:00">INTERIM</status_change>
+        <status_change date="2013-04-08T04:00:15.266-04:00">ACCEPTED</status_change>
+        <modified comment="EDITED oval:org.mitre.oval:def:15982 - corrected inventory for Microsoft One Note 2010" date="2013-06-11T12:15:00.677-04:00">
+          <contributor organization="ALTX-SOFT">Maria Kedovskaya</contributor>
+        </modified>
+        <status_change date="2013-06-11T12:17:11.990-04:00">INTERIM</status_change>
+        <status_change date="2013-07-01T04:00:21.011-04:00">ACCEPTED</status_change>
+      </dates>
+      <status>ACCEPTED</status>
+      <min_schema_version>5.10</min_schema_version>
+    </oval_repository>
+  </metadata>
+  <criteria>
+    <extend_definition comment="Microsoft Office 2010 is installed" definition_ref="oval:org.mitre.oval:def:12061" />
+    <criterion comment="Check if Microsoft OneNote 2010 is installed" test_ref="oval:org.mitre.oval:tst:81136" />
+  </criteria>
+</definition>