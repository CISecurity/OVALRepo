<<<<<<< HEAD
<definition xmlns="http://oval.mitre.org/XMLSchema/oval-definitions-5" class="inventory" id="oval:org.mitre.oval:def:7402" version="10">
  <metadata>
    <title>Adobe Flash Player 9 is installed</title>
    <affected family="windows">
      <platform>Microsoft Windows 2000</platform>
      <platform>Microsoft Windows XP</platform>
      <platform>Microsoft Windows Vista</platform>
      <platform>Microsoft Windows Server 2003</platform>
      <platform>Microsoft Windows Server 2008</platform>
      <platform>Microsoft Windows 7</platform>
      <product>Adobe Flash Player</product>
    </affected>
    <reference ref_id="cpe:/a:adobe:flash_player:9" source="CPE" />
    <description>Adobe Flash Player 9 is installed on the system</description>
    <oval_repository>
      <dates>
        <submitted date="2010-01-14T12:00:00.000-05:00">
          <contributor organization="DTCC">J. Daniel Brown</contributor>
        </submitted>
        <status_change date="2010-01-14T21:37:30.758-05:00">DRAFT</status_change>
        <status_change date="2010-02-01T04:00:32.352-05:00">INTERIM</status_change>
        <status_change date="2010-02-22T04:00:04.639-05:00">ACCEPTED</status_change>
        <modified comment="EDITED oval:org.mitre.oval:ste:4843 - Several updates - unified use of duplicate object to single one, updated some objects to use equals instead of unnecessary pattern match, and added reg ex anchor." date="2011-10-11T14:23:00.026-04:00">
          <contributor organization="G2, Inc.">Shane Shaffer</contributor>
        </modified>
        <status_change date="2011-10-11T14:35:45.601-04:00">INTERIM</status_change>
        <status_change date="2011-10-31T04:04:17.386-04:00">ACCEPTED</status_change>
        <modified comment="EDITED oval:org.mitre.oval:obj:7290 - Check 32 and 64 bit registries." date="2013-06-11T12:05:00.215-04:00">
          <contributor organization="ALTX-SOFT">Maria Kedovskaya</contributor>
        </modified>
        <status_change date="2013-06-11T12:09:15.371-04:00">INTERIM</status_change>
        <status_change date="2013-07-01T04:02:39.898-04:00">ACCEPTED</status_change>
        <modified comment="EDITED oval:org.mitre.oval:obj:7290 - Modificated object oval:org.mitre.oval:obj:7290" date="2013-12-02T15:23:00.894-05:00">
          <contributor organization="ALTX-SOFT">Maria Kedovskaya</contributor>
        </modified>
        <status_change date="2013-12-02T15:25:11.843-05:00">INTERIM</status_change>
        <status_change date="2013-12-23T04:01:27.133-05:00">ACCEPTED</status_change>
        <modified comment="EDITED oval:org.mitre.oval:def:7402 - The test that checks the version of Flash.*.ocx file has been added in all Adobe Flash Player vulnerabilities" date="2014-09-05T14:30:00.797-04:00">
          <contributor organization="ALTX-SOFT">Maria Mikhno</contributor>
        </modified>
        <status_change date="2014-09-05T14:34:02.230-04:00">INTERIM</status_change>
        <status_change date="2014-09-22T04:00:58.143-04:00">ACCEPTED</status_change>
      </dates>
      <status>ACCEPTED</status>
      <min_schema_version>5.10</min_schema_version>
    </oval_repository>
  </metadata>
  <criteria>
    <criterion comment="Adobe Flash Player 9.x is installed on the system" test_ref="oval:org.mitre.oval:tst:11448" />
  </criteria>
</definition>
=======
<oval-def:definition xmlns:oval-def="http://oval.mitre.org/XMLSchema/oval-definitions-5" class="inventory" id="oval:org.mitre.oval:def:7402" version="10">
  <oval-def:metadata>
    <oval-def:title>Adobe Flash Player 9 is installed</oval-def:title>
    <oval-def:affected family="windows">
      <oval-def:platform>Microsoft Windows 2000</oval-def:platform>
      <oval-def:platform>Microsoft Windows XP</oval-def:platform>
      <oval-def:platform>Microsoft Windows Vista</oval-def:platform>
      <oval-def:platform>Microsoft Windows Server 2003</oval-def:platform>
      <oval-def:platform>Microsoft Windows Server 2008</oval-def:platform>
      <oval-def:platform>Microsoft Windows 7</oval-def:platform>
      <oval-def:product>Adobe Flash Player</oval-def:product>
    </oval-def:affected>
    <oval-def:reference ref_id="cpe:/a:adobe:flash_player:9" source="CPE" />
    <oval-def:description>Adobe Flash Player 9 is installed on the system</oval-def:description>
    <oval-def:oval_repository>
      <oval-def:dates>
        <oval-def:submitted date="2010-01-14T12:00:00.000-05:00">
          <oval-def:contributor organization="DTCC">J. Daniel Brown</oval-def:contributor>
        </oval-def:submitted>
        <oval-def:status_change date="2010-01-14T21:37:30.758-05:00">DRAFT</oval-def:status_change>
        <oval-def:status_change date="2010-02-01T04:00:32.352-05:00">INTERIM</oval-def:status_change>
        <oval-def:status_change date="2010-02-22T04:00:04.639-05:00">ACCEPTED</oval-def:status_change>
        <oval-def:modified comment="EDITED oval:org.mitre.oval:ste:4843 - Several updates - unified use of duplicate object to single one, updated some objects to use equals instead of unnecessary pattern match, and added reg ex anchor." date="2011-10-11T14:23:00.026-04:00">
          <oval-def:contributor organization="G2, Inc.">Shane Shaffer</oval-def:contributor>
        </oval-def:modified>
        <oval-def:status_change date="2011-10-11T14:35:45.601-04:00">INTERIM</oval-def:status_change>
        <oval-def:status_change date="2011-10-31T04:04:17.386-04:00">ACCEPTED</oval-def:status_change>
        <oval-def:modified comment="EDITED oval:org.mitre.oval:obj:7290 - Check 32 and 64 bit registries." date="2013-06-11T12:05:00.215-04:00">
          <oval-def:contributor organization="ALTX-SOFT">Maria Kedovskaya</oval-def:contributor>
        </oval-def:modified>
        <oval-def:status_change date="2013-06-11T12:09:15.371-04:00">INTERIM</oval-def:status_change>
        <oval-def:status_change date="2013-07-01T04:02:39.898-04:00">ACCEPTED</oval-def:status_change>
        <oval-def:modified comment="EDITED oval:org.mitre.oval:obj:7290 - Modificated object oval:org.mitre.oval:obj:7290" date="2013-12-02T15:23:00.894-05:00">
          <oval-def:contributor organization="ALTX-SOFT">Maria Kedovskaya</oval-def:contributor>
        </oval-def:modified>
        <oval-def:status_change date="2013-12-02T15:25:11.843-05:00">INTERIM</oval-def:status_change>
        <oval-def:status_change date="2013-12-23T04:01:27.133-05:00">ACCEPTED</oval-def:status_change>
        <oval-def:modified comment="EDITED oval:org.mitre.oval:def:7402 - The test that checks the version of Flash.*.ocx file has been added in all Adobe Flash Player vulnerabilities" date="2014-09-05T14:30:00.797-04:00">
          <oval-def:contributor organization="ALTX-SOFT">Maria Mikhno</oval-def:contributor>
        </oval-def:modified>
        <oval-def:status_change date="2014-09-05T14:34:02.230-04:00">INTERIM</oval-def:status_change>
        <oval-def:status_change date="2014-09-22T04:00:58.143-04:00">ACCEPTED</oval-def:status_change>
      </oval-def:dates>
      <oval-def:status>ACCEPTED</oval-def:status>
      <oval-def:min_schema_version>5.10</oval-def:min_schema_version>
    </oval-def:oval_repository>
  </oval-def:metadata>
  <oval-def:criteria>
    <oval-def:criterion comment="Adobe Flash Player 9.x is installed on the system" test_ref="oval:org.mitre.oval:tst:11448" />
  </oval-def:criteria>
</oval-def:definition>
>>>>>>> 06dbe9a3
<|MERGE_RESOLUTION|>--- conflicted
+++ resolved
@@ -1,5 +1,4 @@
-<<<<<<< HEAD
-<definition xmlns="http://oval.mitre.org/XMLSchema/oval-definitions-5" class="inventory" id="oval:org.mitre.oval:def:7402" version="10">
+<definition xmlns="http://oval.mitre.org/XMLSchema/oval-definitions-5" class="inventory" id="oval:org.mitre.oval:def:7402" version="11">
   <metadata>
     <title>Adobe Flash Player 9 is installed</title>
     <affected family="windows">
@@ -49,57 +48,4 @@
   <criteria>
     <criterion comment="Adobe Flash Player 9.x is installed on the system" test_ref="oval:org.mitre.oval:tst:11448" />
   </criteria>
-</definition>
-=======
-<oval-def:definition xmlns:oval-def="http://oval.mitre.org/XMLSchema/oval-definitions-5" class="inventory" id="oval:org.mitre.oval:def:7402" version="10">
-  <oval-def:metadata>
-    <oval-def:title>Adobe Flash Player 9 is installed</oval-def:title>
-    <oval-def:affected family="windows">
-      <oval-def:platform>Microsoft Windows 2000</oval-def:platform>
-      <oval-def:platform>Microsoft Windows XP</oval-def:platform>
-      <oval-def:platform>Microsoft Windows Vista</oval-def:platform>
-      <oval-def:platform>Microsoft Windows Server 2003</oval-def:platform>
-      <oval-def:platform>Microsoft Windows Server 2008</oval-def:platform>
-      <oval-def:platform>Microsoft Windows 7</oval-def:platform>
-      <oval-def:product>Adobe Flash Player</oval-def:product>
-    </oval-def:affected>
-    <oval-def:reference ref_id="cpe:/a:adobe:flash_player:9" source="CPE" />
-    <oval-def:description>Adobe Flash Player 9 is installed on the system</oval-def:description>
-    <oval-def:oval_repository>
-      <oval-def:dates>
-        <oval-def:submitted date="2010-01-14T12:00:00.000-05:00">
-          <oval-def:contributor organization="DTCC">J. Daniel Brown</oval-def:contributor>
-        </oval-def:submitted>
-        <oval-def:status_change date="2010-01-14T21:37:30.758-05:00">DRAFT</oval-def:status_change>
-        <oval-def:status_change date="2010-02-01T04:00:32.352-05:00">INTERIM</oval-def:status_change>
-        <oval-def:status_change date="2010-02-22T04:00:04.639-05:00">ACCEPTED</oval-def:status_change>
-        <oval-def:modified comment="EDITED oval:org.mitre.oval:ste:4843 - Several updates - unified use of duplicate object to single one, updated some objects to use equals instead of unnecessary pattern match, and added reg ex anchor." date="2011-10-11T14:23:00.026-04:00">
-          <oval-def:contributor organization="G2, Inc.">Shane Shaffer</oval-def:contributor>
-        </oval-def:modified>
-        <oval-def:status_change date="2011-10-11T14:35:45.601-04:00">INTERIM</oval-def:status_change>
-        <oval-def:status_change date="2011-10-31T04:04:17.386-04:00">ACCEPTED</oval-def:status_change>
-        <oval-def:modified comment="EDITED oval:org.mitre.oval:obj:7290 - Check 32 and 64 bit registries." date="2013-06-11T12:05:00.215-04:00">
-          <oval-def:contributor organization="ALTX-SOFT">Maria Kedovskaya</oval-def:contributor>
-        </oval-def:modified>
-        <oval-def:status_change date="2013-06-11T12:09:15.371-04:00">INTERIM</oval-def:status_change>
-        <oval-def:status_change date="2013-07-01T04:02:39.898-04:00">ACCEPTED</oval-def:status_change>
-        <oval-def:modified comment="EDITED oval:org.mitre.oval:obj:7290 - Modificated object oval:org.mitre.oval:obj:7290" date="2013-12-02T15:23:00.894-05:00">
-          <oval-def:contributor organization="ALTX-SOFT">Maria Kedovskaya</oval-def:contributor>
-        </oval-def:modified>
-        <oval-def:status_change date="2013-12-02T15:25:11.843-05:00">INTERIM</oval-def:status_change>
-        <oval-def:status_change date="2013-12-23T04:01:27.133-05:00">ACCEPTED</oval-def:status_change>
-        <oval-def:modified comment="EDITED oval:org.mitre.oval:def:7402 - The test that checks the version of Flash.*.ocx file has been added in all Adobe Flash Player vulnerabilities" date="2014-09-05T14:30:00.797-04:00">
-          <oval-def:contributor organization="ALTX-SOFT">Maria Mikhno</oval-def:contributor>
-        </oval-def:modified>
-        <oval-def:status_change date="2014-09-05T14:34:02.230-04:00">INTERIM</oval-def:status_change>
-        <oval-def:status_change date="2014-09-22T04:00:58.143-04:00">ACCEPTED</oval-def:status_change>
-      </oval-def:dates>
-      <oval-def:status>ACCEPTED</oval-def:status>
-      <oval-def:min_schema_version>5.10</oval-def:min_schema_version>
-    </oval-def:oval_repository>
-  </oval-def:metadata>
-  <oval-def:criteria>
-    <oval-def:criterion comment="Adobe Flash Player 9.x is installed on the system" test_ref="oval:org.mitre.oval:tst:11448" />
-  </oval-def:criteria>
-</oval-def:definition>
->>>>>>> 06dbe9a3
+</definition>